--- conflicted
+++ resolved
@@ -351,13 +351,8 @@
       doc1.put(seq, 0, 20)
       doc2.put(seq, 0, 0, "counter")
       doc3.put(seq, 0, 10, "counter")
-<<<<<<< HEAD
-      let touched1 = doc1.applyChanges(doc2.getChanges(doc1.getHeads()))
-      let touched2 = doc1.applyChanges(doc3.getChanges(doc1.getHeads()))
-=======
-      doc1.applyChanges(doc2.getChanges(heads))
-      doc1.applyChanges(doc3.getChanges(heads))
->>>>>>> b1712cb0
+      let touched1 = doc1.applyChanges(doc2.getChanges(heads))
+      let touched2 = doc1.applyChanges(doc3.getChanges(heads))
       let result = doc1.getAll(seq, 0)
       assert.deepEqual(touched1,["1@aaaa"])
       assert.deepEqual(touched2,["1@aaaa"])
