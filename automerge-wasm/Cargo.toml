# You must change these to your own details.
[package]
name = "automerge-wasm"
description = "An js/wasm wrapper for the rust implementation of automerge-backend"
<<<<<<< HEAD
# repository = "https://github.com/automerge/automerge-rs"
version = "0.0.4"
=======
repository = "https://github.com/automerge/automerge-rs"
version = "0.1.0"
>>>>>>> c43dc184
authors = ["Alex Good <alex@memoryandthought.me>","Orion Henry <orion@inkandswitch.com>", "Martin Kleppmann"]
categories = ["wasm"]
readme = "README.md"
edition = "2021"
license = "MIT"

[lib]
crate-type = ["cdylib","rlib"]
bench = false

[features]
# default = ["console_error_panic_hook", "wee_alloc"]
default = ["console_error_panic_hook"]

[dependencies]
console_error_panic_hook = { version = "^0.1", optional = true }
# wee_alloc = { version = "^0.4", optional = true }
automerge = { path = "../automerge", features=["wasm"] }
js-sys = "^0.3"
serde = "^1.0"
serde_json = "^1.0"
rand = { version = "^0.8.4" }
getrandom = { version = "^0.2.2", features=["js"] }
uuid = { version = "^0.8.2", features=["v4", "wasm-bindgen", "serde"] }
serde-wasm-bindgen = "0.1.3"
serde_bytes = "0.11.5"
hex = "^0.4.3"
regex = "^1.5"

[dependencies.wasm-bindgen]
version = "^0.2"
#features = ["std"]
features = ["serde-serialize", "std"]

[package.metadata.wasm-pack.profile.release]
wasm-opt = true

[package.metadata.wasm-pack.profile.profiling]
wasm-opt = true

# The `web-sys` crate allows you to interact with the various browser APIs,
# like the DOM.
[dependencies.web-sys]
version = "0.3.22"
features = ["console"]



[dev-dependencies]
futures = "^0.1"
wasm-bindgen-futures = "^0.4"
wasm-bindgen-test = "^0.3"<|MERGE_RESOLUTION|>--- conflicted
+++ resolved
@@ -2,13 +2,8 @@
 [package]
 name = "automerge-wasm"
 description = "An js/wasm wrapper for the rust implementation of automerge-backend"
-<<<<<<< HEAD
-# repository = "https://github.com/automerge/automerge-rs"
-version = "0.0.4"
-=======
 repository = "https://github.com/automerge/automerge-rs"
 version = "0.1.0"
->>>>>>> c43dc184
 authors = ["Alex Good <alex@memoryandthought.me>","Orion Henry <orion@inkandswitch.com>", "Martin Kleppmann"]
 categories = ["wasm"]
 readme = "README.md"
