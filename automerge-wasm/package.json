--- conflicted
+++ resolved
@@ -6,13 +6,9 @@
   ],
   "name": "automerge-wasm-pack",
   "description": "wasm-bindgen bindings to the automerge rust implementation",
-  "version": "0.0.27",
   "homepage": "https://github.com/automerge/automerge-rs/tree/main/automerge-wasm",
   "repository": "github:automerge/automerge-rs",
-<<<<<<< HEAD
-=======
   "version": "0.1.2",
->>>>>>> b1712cb0
   "license": "MIT",
   "files": [
     "README.md",
