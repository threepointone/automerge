## Automerge WASM Low Level Interface

<<<<<<< HEAD
This is a low level automerge library written in rust exporting a javascript API via WASM.  This low level api is the underpinning to the `automerge-js` library that reimplements the Automerge API via these low level functions.
=======
This is a low level automerge library written in rust exporting a javascript API via WASM. This low level api is the underpinning to the `automerge-js` library that reimplements the Automerge API via these low level functions.

### Static Functions

### Methods

`doc.clone(actor?: string)` : Make a complete

`doc.free()` : deallocate WASM memory associated with a document

```rust
    #[wasm_bindgen]
    pub fn free(self) {}

    #[wasm_bindgen(js_name = pendingOps)]
    pub fn pending_ops(&self) -> JsValue {
        (self.0.pending_ops() as u32).into()
    }

    pub fn commit(&mut self, message: Option<String>, time: Option<f64>) -> Array {
        let heads = self.0.commit(message, time.map(|n| n as i64));
        let heads: Array = heads
            .iter()
            .map(|h| JsValue::from_str(&hex::encode(&h.0)))
            .collect();
        heads
    }

    pub fn rollback(&mut self) -> f64 {
        self.0.rollback() as f64
    }

    pub fn keys(&mut self, obj: String, heads: Option<Array>) -> Result<Array, JsValue> {
        let obj = self.import(obj)?;
        let result = if let Some(heads) = get_heads(heads) {
            self.0.keys_at(&obj, &heads)
        } else {
            self.0.keys(&obj)
        }
        .iter()
        .map(|s| JsValue::from_str(s))
        .collect();
        Ok(result)
    }

    pub fn text(&mut self, obj: String, heads: Option<Array>) -> Result<String, JsValue> {
        let obj = self.import(obj)?;
        if let Some(heads) = get_heads(heads) {
            self.0.text_at(&obj, &heads)
        } else {
            self.0.text(&obj)
        }
        .map_err(to_js_err)
    }

    pub fn splice(
        &mut self,
        obj: String,
        start: f64,
        delete_count: f64,
        text: JsValue,
    ) -> Result<Option<Array>, JsValue> {
        let obj = self.import(obj)?;
        let start = start as usize;
        let delete_count = delete_count as usize;
        let mut vals = vec![];
        if let Some(t) = text.as_string() {
            self.0
                .splice_text(&obj, start, delete_count, &t)
                .map_err(to_js_err)?;
            Ok(None)
        } else {
            if let Ok(array) = text.dyn_into::<Array>() {
                for i in array.iter() {
                    if let Ok(array) = i.clone().dyn_into::<Array>() {
                        let value = array.get(1);
                        let datatype = array.get(2);
                        let value = self.import_value(value, datatype.as_string())?;
                        vals.push(value);
                    } else {
                        let value = self.import_value(i, None)?;
                        vals.push(value);
                    }
                }
            }
            let result = self
                .0
                .splice(&obj, start, delete_count, vals)
                .map_err(to_js_err)?;
            if result.is_empty() {
                Ok(None)
            } else {
                let result: Array = result
                    .iter()
                    .map(|r| JsValue::from(r.to_string()))
                    .collect();
                Ok(result.into())
            }
        }
    }

    pub fn push(
        &mut self,
        obj: String,
        value: JsValue,
        datatype: Option<String>,
    ) -> Result<Option<String>, JsValue> {
        let obj = self.import(obj)?;
        let value = self.import_value(value, datatype)?;
        let index = self.0.length(&obj);
        let opid = self.0.insert(&obj, index, value).map_err(to_js_err)?;
        Ok(opid.map(|id| id.to_string()))
    }

    pub fn insert(
        &mut self,
        obj: String,
        index: f64,
        value: JsValue,
        datatype: Option<String>,
    ) -> Result<Option<String>, JsValue> {
        let obj = self.import(obj)?;
        let index = index as f64;
        let value = self.import_value(value, datatype)?;
        let opid = self
            .0
            .insert(&obj, index as usize, value)
            .map_err(to_js_err)?;
        Ok(opid.map(|id| id.to_string()))
    }

    pub fn set(
        &mut self,
        obj: String,
        prop: JsValue,
        value: JsValue,
        datatype: Option<String>,
    ) -> Result<Option<String>, JsValue> {
        let obj = self.import(obj)?;
        let prop = self.import_prop(prop)?;
        let value = self.import_value(value, datatype)?;
        let opid = self.0.set(&obj, prop, value).map_err(to_js_err)?;
        Ok(opid.map(|id| id.to_string()))
    }

    pub fn make(
        &mut self,
        obj: String,
        prop: JsValue,
        value: JsValue,
    ) -> Result<String, JsValue> {
        let obj = self.import(obj)?;
        let prop = self.import_prop(prop)?;
        let value = self.import_value(value, None)?;
        if value.is_object() {
          let opid = self.0.set(&obj, prop, value).map_err(to_js_err)?;
          Ok(opid.unwrap().to_string())
        } else {
          Err("invalid object type".into())
        }
    }

    pub fn inc(&mut self, obj: String, prop: JsValue, value: JsValue) -> Result<(), JsValue> {
        let obj = self.import(obj)?;
        let prop = self.import_prop(prop)?;
        let value: f64 = value
            .as_f64()
            .ok_or("inc needs a numberic value")
            .map_err(to_js_err)?;
        self.0.inc(&obj, prop, value as i64).map_err(to_js_err)?;
        Ok(())
    }

    pub fn value(
        &mut self,
        obj: String,
        prop: JsValue,
        heads: Option<Array>,
    ) -> Result<Array, JsValue> {
        let obj = self.import(obj)?;
        let result = Array::new();
        let prop = to_prop(prop);
        let heads = get_heads(heads);
        if let Ok(prop) = prop {
            let value = if let Some(h) = heads {
                self.0.value_at(&obj, prop, &h)
            } else {
                self.0.value(&obj, prop)
            }
            .map_err(to_js_err)?;
            match value {
                Some((Value::Object(obj_type), obj_id)) => {
                    result.push(&obj_type.to_string().into());
                    result.push(&obj_id.to_string().into());
                }
                Some((Value::Scalar(value), _)) => {
                    result.push(&datatype(&value).into());
                    result.push(&ScalarValue(value).into());
                }
                None => {}
            }
        }
        Ok(result)
    }

    pub fn values(
        &mut self,
        obj: String,
        arg: JsValue,
        heads: Option<Array>,
    ) -> Result<Array, JsValue> {
        let obj = self.import(obj)?;
        let result = Array::new();
        let prop = to_prop(arg);
        if let Ok(prop) = prop {
            let values = if let Some(heads) = get_heads(heads) {
                self.0.values_at(&obj, prop, &heads)
            } else {
                self.0.values(&obj, prop)
            }
            .map_err(to_js_err)?;
            for value in values {
                match value {
                    (Value::Object(obj_type), obj_id) => {
                        let sub = Array::new();
                        sub.push(&obj_type.to_string().into());
                        sub.push(&obj_id.to_string().into());
                        result.push(&sub.into());
                    }
                    (Value::Scalar(value), id) => {
                        let sub = Array::new();
                        sub.push(&datatype(&value).into());
                        sub.push(&ScalarValue(value).into());
                        sub.push(&id.to_string().into());
                        result.push(&sub.into());
                    }
                }
            }
        }
        Ok(result)
    }

    pub fn length(&mut self, obj: String, heads: Option<Array>) -> Result<f64, JsValue> {
        let obj = self.import(obj)?;
        if let Some(heads) = get_heads(heads) {
            Ok(self.0.length_at(&obj, &heads) as f64)
        } else {
            Ok(self.0.length(&obj) as f64)
        }
    }

    pub fn del(&mut self, obj: String, prop: JsValue) -> Result<(), JsValue> {
        let obj = self.import(obj)?;
        let prop = to_prop(prop)?;
        self.0.del(&obj, prop).map_err(to_js_err)?;
        Ok(())
    }

    pub fn mark(
        &mut self,
        obj: JsValue,
        range: JsValue,
        name: JsValue,
        value: JsValue,
        datatype: JsValue,
    ) -> Result<(), JsValue> {
        let obj = self.import(obj)?;
        let re = Regex::new(r"([\[\(])(\d+)\.\.(\d+)([\)\]])").unwrap();
        let range = range.as_string().ok_or("range must be a string")?;
        let cap = re.captures_iter(&range).next().ok_or("range must be in the form of (start..end] or [start..end) etc... () for sticky, [] for normal")?;
        let start: usize = cap[2].parse().map_err(|_| to_js_err("invalid start"))?;
        let end: usize = cap[3].parse().map_err(|_| to_js_err("invalid end"))?;
        let start_sticky = &cap[1] == "(";
        let end_sticky = &cap[4] == ")";
        let name = name
            .as_string()
            .ok_or("invalid mark name")
            .map_err(to_js_err)?;
        let value = self.import_scalar(&value, datatype.as_string())?;
        self.0
            .mark(&obj, start, start_sticky, end, end_sticky, &name, value)
            .map_err(to_js_err)?;
        Ok(())
    }

    pub fn spans(&mut self, obj: JsValue) -> Result<JsValue, JsValue> {
        let obj = self.import(obj)?;
        let text = self.0.text(&obj).map_err(to_js_err)?;
        let spans = self.0.spans(&obj).map_err(to_js_err)?;
        let mut last_pos = 0;
        let result = Array::new();
        for s in spans {
            let marks = Array::new();
            for m in s.marks {
                let mark = Array::new();
                mark.push(&m.0.into());
                mark.push(&datatype(&m.1).into());
                mark.push(&ScalarValue(m.1).into());
                marks.push(&mark.into());
            }
            let text_span = &text[last_pos..s.pos]; //.slice(last_pos, s.pos);
            if text_span.len() > 0 {
                result.push(&text_span.into());
            }
            result.push(&marks);
            last_pos = s.pos;
            //let obj = Object::new().into();
            //js_set(&obj, "pos", s.pos as i32)?;
            //js_set(&obj, "marks", marks)?;
            //result.push(&obj.into());
        }
        let text_span = &text[last_pos..];
        if text_span.len() > 0 {
            result.push(&text_span.into());
        }
        Ok(result.into())
    }

    pub fn save(&mut self) -> Result<Uint8Array, JsValue> {
        self.0
            .save()
            .map(|v| Uint8Array::from(v.as_slice()))
            .map_err(to_js_err)
    }

    #[wasm_bindgen(js_name = saveIncremental)]
    pub fn save_incremental(&mut self) -> Uint8Array {
        let bytes = self.0.save_incremental();
        Uint8Array::from(bytes.as_slice())
    }

    #[wasm_bindgen(js_name = loadIncremental)]
    pub fn load_incremental(&mut self, data: Uint8Array) -> Result<f64, JsValue> {
        let data = data.to_vec();
        let len = self.0.load_incremental(&data).map_err(to_js_err)?;
        Ok(len as f64)
    }

    #[wasm_bindgen(js_name = applyChanges)]
    pub fn apply_changes(&mut self, changes: JsValue) -> Result<(), JsValue> {
        let changes: Vec<_> = JS(changes).try_into()?;
        self.0.apply_changes(&changes).map_err(to_js_err)?;
        Ok(())
    }

    #[wasm_bindgen(js_name = getChanges)]
    pub fn get_changes(&mut self, have_deps: JsValue) -> Result<Array, JsValue> {
        let deps: Vec<_> = JS(have_deps).try_into()?;
        let changes = self.0.get_changes(&deps);
        let changes: Array = changes
            .iter()
            .map(|c| Uint8Array::from(c.raw_bytes()))
            .collect();
        Ok(changes)
    }

    #[wasm_bindgen(js_name = getChangesAdded)]
    pub fn get_changes_added(&mut self, other: &Automerge) -> Result<Array, JsValue> {
        let changes = self.0.get_changes_added(&other.0);
        let changes: Array = changes
            .iter()
            .map(|c| Uint8Array::from(c.raw_bytes()))
            .collect();
        Ok(changes)
    }

    #[wasm_bindgen(js_name = getHeads)]
    pub fn get_heads(&mut self) -> Array {
        let heads = self.0.get_heads();
        let heads: Array = heads
            .iter()
            .map(|h| JsValue::from_str(&hex::encode(&h.0)))
            .collect();
        heads
    }

    #[wasm_bindgen(js_name = getActorId)]
    pub fn get_actor_id(&mut self) -> String {
        let actor = self.0.get_actor();
        actor.to_string()
    }

    #[wasm_bindgen(js_name = getLastLocalChange)]
    pub fn get_last_local_change(&mut self) -> Result<Option<Uint8Array>, JsValue> {
        if let Some(change) = self.0.get_last_local_change() {
            Ok(Some(Uint8Array::from(change.raw_bytes())))
        } else {
            Ok(None)
        }
    }

    pub fn dump(&self) {
        self.0.dump()
    }

    #[wasm_bindgen(js_name = getMissingDeps)]
    pub fn get_missing_deps(&mut self, heads: Option<Array>) -> Result<Array, JsValue> {
        let heads = get_heads(heads).unwrap_or_default();
        let deps = self.0.get_missing_deps(&heads);
        let deps: Array = deps
            .iter()
            .map(|h| JsValue::from_str(&hex::encode(&h.0)))
            .collect();
        Ok(deps)
    }

    #[wasm_bindgen(js_name = receiveSyncMessage)]
    pub fn receive_sync_message(
        &mut self,
        state: &mut SyncState,
        message: Uint8Array,
    ) -> Result<(), JsValue> {
        let message = message.to_vec();
        let message = am::SyncMessage::decode(message.as_slice()).map_err(to_js_err)?;
        self.0
            .receive_sync_message(&mut state.0, message)
            .map_err(to_js_err)?;
        Ok(())
    }

    #[wasm_bindgen(js_name = generateSyncMessage)]
    pub fn generate_sync_message(&mut self, state: &mut SyncState) -> Result<JsValue, JsValue> {
        if let Some(message) = self.0.generate_sync_message(&mut state.0) {
            Ok(Uint8Array::from(message.encode().map_err(to_js_err)?.as_slice()).into())
        } else {
            Ok(JsValue::null())
        }
    }

    #[wasm_bindgen(js_name = toJS)]
    pub fn to_js(&self) -> JsValue {
        map_to_js(&self.0, ROOT)
    }

    fn import(&self, id: String) -> Result<ObjId, JsValue> {
        self.0.import(&id).map_err(to_js_err)
    }

    fn import_prop(&mut self, prop: JsValue) -> Result<Prop, JsValue> {
        if let Some(s) = prop.as_string() {
            Ok(s.into())
        } else if let Some(n) = prop.as_f64() {
            Ok((n as usize).into())
        } else {
            Err(format!("invalid prop {:?}", prop).into())
        }
    }

    fn import_scalar(
        &mut self,
        value: &JsValue,
        datatype: Option<String>,
    ) -> Result<am::ScalarValue, JsValue> {
        match datatype.as_deref() {
            Some("boolean") => value
                .as_bool()
                .ok_or_else(|| "value must be a bool".into())
                .map(am::ScalarValue::Boolean),
            Some("int") => value
                .as_f64()
                .ok_or_else(|| "value must be a number".into())
                .map(|v| am::ScalarValue::Int(v as i64)),
            Some("uint") => value
                .as_f64()
                .ok_or_else(|| "value must be a number".into())
                .map(|v| am::ScalarValue::Uint(v as u64)),
            Some("f64") => value
                .as_f64()
                .ok_or_else(|| "value must be a number".into())
                .map(am::ScalarValue::F64),
            Some("bytes") => Ok(am::ScalarValue::Bytes(
                value.clone().dyn_into::<Uint8Array>().unwrap().to_vec(),
            )),
            Some("counter") => value
                .as_f64()
                .ok_or_else(|| "value must be a number".into())
                .map(|v| am::ScalarValue::counter(v as i64)),
            Some("timestamp") => value
                .as_f64()
                .ok_or_else(|| "value must be a number".into())
                .map(|v| am::ScalarValue::Timestamp(v as i64)),
            /*
            Some("bytes") => unimplemented!(),
            Some("cursor") => unimplemented!(),
            */
            Some("null") => Ok(am::ScalarValue::Null),
            Some(_) => Err(format!("unknown datatype {:?}", datatype).into()),
            None => {
                if value.is_null() {
                    Ok(am::ScalarValue::Null)
                } else if let Some(b) = value.as_bool() {
                    Ok(am::ScalarValue::Boolean(b))
                } else if let Some(s) = value.as_string() {
                    // FIXME - we need to detect str vs int vs float vs bool here :/
                    Ok(am::ScalarValue::Str(s.into()))
                } else if let Some(n) = value.as_f64() {
                    if (n.round() - n).abs() < f64::EPSILON {
                        Ok(am::ScalarValue::Int(n as i64))
                    } else {
                        Ok(am::ScalarValue::F64(n))
                    }
                //                } else if let Some(o) = to_objtype(&value) {
                //                    Ok(o.into())
                } else if let Ok(d) = value.clone().dyn_into::<js_sys::Date>() {
                    Ok(am::ScalarValue::Timestamp(d.get_time() as i64))
                } else if let Ok(o) = &value.clone().dyn_into::<Uint8Array>() {
                    Ok(am::ScalarValue::Bytes(o.to_vec()))
                } else {
                    Err("value is invalid".into())
                }
            }
        }
    }

    fn import_value(&mut self, value: JsValue, datatype: Option<String>) -> Result<Value, JsValue> {
        match self.import_scalar(&value, datatype) {
            Ok(val) => Ok(val.into()),
            Err(err) => {
                if let Some(o) = to_objtype(&value) {
                    Ok(o.into())
                } else {
                    Err(err)
                }
            }
        }
        /*
        match datatype.as_deref() {
            Some("boolean") => value
                .as_bool()
                .ok_or_else(|| "value must be a bool".into())
                .map(|v| am::ScalarValue::Boolean(v).into()),
            Some("int") => value
                .as_f64()
                .ok_or_else(|| "value must be a number".into())
                .map(|v| am::ScalarValue::Int(v as i64).into()),
            Some("uint") => value
                .as_f64()
                .ok_or_else(|| "value must be a number".into())
                .map(|v| am::ScalarValue::Uint(v as u64).into()),
            Some("f64") => value
                .as_f64()
                .ok_or_else(|| "value must be a number".into())
                .map(|n| am::ScalarValue::F64(n).into()),
            Some("bytes") => {
                Ok(am::ScalarValue::Bytes(value.dyn_into::<Uint8Array>().unwrap().to_vec()).into())
            }
            Some("counter") => value
                .as_f64()
                .ok_or_else(|| "value must be a number".into())
                .map(|v| am::ScalarValue::counter(v as i64).into()),
            Some("timestamp") => value
                .as_f64()
                .ok_or_else(|| "value must be a number".into())
                .map(|v| am::ScalarValue::Timestamp(v as i64).into()),
            Some("null") => Ok(am::ScalarValue::Null.into()),
            Some(_) => Err(format!("unknown datatype {:?}", datatype).into()),
            None => {
                if value.is_null() {
                    Ok(am::ScalarValue::Null.into())
                } else if let Some(b) = value.as_bool() {
                    Ok(am::ScalarValue::Boolean(b).into())
                } else if let Some(s) = value.as_string() {
                    // FIXME - we need to detect str vs int vs float vs bool here :/
                    Ok(am::ScalarValue::Str(s.into()).into())
                } else if let Some(n) = value.as_f64() {
                    if (n.round() - n).abs() < f64::EPSILON {
                        Ok(am::ScalarValue::Int(n as i64).into())
                    } else {
                        Ok(am::ScalarValue::F64(n).into())
                    }
                } else if let Some(o) = to_objtype(&value) {
                    Ok(o.into())
                } else if let Ok(d) = value.clone().dyn_into::<js_sys::Date>() {
                    Ok(am::ScalarValue::Timestamp(d.get_time() as i64).into())
                } else if let Ok(o) = &value.dyn_into::<Uint8Array>() {
                    Ok(am::ScalarValue::Bytes(o.to_vec()).into())
                } else {
                    Err("value is invalid".into())
                }
            }
        }
        */
    }

}

#[wasm_bindgen(js_name = create)]
pub fn init(actor: Option<String>) -> Result<Automerge, JsValue> {
    console_error_panic_hook::set_once();
    Automerge::new(actor)
}

#[wasm_bindgen(js_name = loadDoc)]
pub fn load(data: Uint8Array, actor: Option<String>) -> Result<Automerge, JsValue> {
    let data = data.to_vec();
    let mut automerge = am::Automerge::load(&data).map_err(to_js_err)?;
    if let Some(s) = actor {
        let actor = automerge::ActorId::from(hex::decode(s).map_err(to_js_err)?.to_vec());
        automerge.set_actor(actor)
    }
    Ok(Automerge(automerge))
}

#[wasm_bindgen(js_name = encodeChange)]
pub fn encode_change(change: JsValue) -> Result<Uint8Array, JsValue> {
    let change: am::ExpandedChange = change.into_serde().map_err(to_js_err)?;
    let change: Change = change.into();
    Ok(Uint8Array::from(change.raw_bytes()))
}

#[wasm_bindgen(js_name = decodeChange)]
pub fn decode_change(change: Uint8Array) -> Result<JsValue, JsValue> {
    let change = Change::from_bytes(change.to_vec()).map_err(to_js_err)?;
    let change: am::ExpandedChange = change.decode();
    JsValue::from_serde(&change).map_err(to_js_err)
}

#[wasm_bindgen(js_name = initSyncState)]
pub fn init_sync_state() -> SyncState {
    SyncState(am::SyncState::new())
}

// this is needed to be compatible with the automerge-js api
#[wasm_bindgen(js_name = importSyncState)]
pub fn import_sync_state(state: JsValue) -> Result<SyncState, JsValue> {
    Ok(SyncState(JS(state).try_into()?))
}

// this is needed to be compatible with the automerge-js api
#[wasm_bindgen(js_name = exportSyncState)]
pub fn export_sync_state(state: SyncState) -> JsValue {
    JS::from(state.0).into()
}

#[wasm_bindgen(js_name = encodeSyncMessage)]
pub fn encode_sync_message(message: JsValue) -> Result<Uint8Array, JsValue> {
    let heads = js_get(&message, "heads")?.try_into()?;
    let need = js_get(&message, "need")?.try_into()?;
    let changes = js_get(&message, "changes")?.try_into()?;
    let have = js_get(&message, "have")?.try_into()?;
    Ok(Uint8Array::from(
        am::SyncMessage {
            heads,
            need,
            have,
            changes,
        }
        .encode()
        .unwrap()
        .as_slice(),
    ))
}

#[wasm_bindgen(js_name = decodeSyncMessage)]
pub fn decode_sync_message(msg: Uint8Array) -> Result<JsValue, JsValue> {
    let data = msg.to_vec();
    let msg = am::SyncMessage::decode(&data).map_err(to_js_err)?;
    let heads = AR::from(msg.heads.as_slice());
    let need = AR::from(msg.need.as_slice());
    let changes = AR::from(msg.changes.as_slice());
    let have = AR::from(msg.have.as_slice());
    let obj = Object::new().into();
    js_set(&obj, "heads", heads)?;
    js_set(&obj, "need", need)?;
    js_set(&obj, "have", have)?;
    js_set(&obj, "changes", changes)?;
    Ok(obj)
}

#[wasm_bindgen(js_name = encodeSyncState)]
pub fn encode_sync_state(state: SyncState) -> Result<Uint8Array, JsValue> {
    let state = state.0;
    Ok(Uint8Array::from(
        state.encode().map_err(to_js_err)?.as_slice(),
    ))
}

#[wasm_bindgen(js_name = decodeSyncState)]
pub fn decode_sync_state(data: Uint8Array) -> Result<SyncState, JsValue> {
    SyncState::decode(data)
}

#[wasm_bindgen(js_name = MAP)]
pub struct Map {}

#[wasm_bindgen(js_name = LIST)]
pub struct List {}

#[wasm_bindgen(js_name = TEXT)]
pub struct Text {}

#[wasm_bindgen(js_name = TABLE)]
pub struct Table {}
```
>>>>>>> 6b505419
<|MERGE_RESOLUTION|>--- conflicted
+++ resolved
@@ -1,700 +1,3 @@
 ## Automerge WASM Low Level Interface
 
-<<<<<<< HEAD
-This is a low level automerge library written in rust exporting a javascript API via WASM.  This low level api is the underpinning to the `automerge-js` library that reimplements the Automerge API via these low level functions.
-=======
 This is a low level automerge library written in rust exporting a javascript API via WASM. This low level api is the underpinning to the `automerge-js` library that reimplements the Automerge API via these low level functions.
-
-### Static Functions
-
-### Methods
-
-`doc.clone(actor?: string)` : Make a complete
-
-`doc.free()` : deallocate WASM memory associated with a document
-
-```rust
-    #[wasm_bindgen]
-    pub fn free(self) {}
-
-    #[wasm_bindgen(js_name = pendingOps)]
-    pub fn pending_ops(&self) -> JsValue {
-        (self.0.pending_ops() as u32).into()
-    }
-
-    pub fn commit(&mut self, message: Option<String>, time: Option<f64>) -> Array {
-        let heads = self.0.commit(message, time.map(|n| n as i64));
-        let heads: Array = heads
-            .iter()
-            .map(|h| JsValue::from_str(&hex::encode(&h.0)))
-            .collect();
-        heads
-    }
-
-    pub fn rollback(&mut self) -> f64 {
-        self.0.rollback() as f64
-    }
-
-    pub fn keys(&mut self, obj: String, heads: Option<Array>) -> Result<Array, JsValue> {
-        let obj = self.import(obj)?;
-        let result = if let Some(heads) = get_heads(heads) {
-            self.0.keys_at(&obj, &heads)
-        } else {
-            self.0.keys(&obj)
-        }
-        .iter()
-        .map(|s| JsValue::from_str(s))
-        .collect();
-        Ok(result)
-    }
-
-    pub fn text(&mut self, obj: String, heads: Option<Array>) -> Result<String, JsValue> {
-        let obj = self.import(obj)?;
-        if let Some(heads) = get_heads(heads) {
-            self.0.text_at(&obj, &heads)
-        } else {
-            self.0.text(&obj)
-        }
-        .map_err(to_js_err)
-    }
-
-    pub fn splice(
-        &mut self,
-        obj: String,
-        start: f64,
-        delete_count: f64,
-        text: JsValue,
-    ) -> Result<Option<Array>, JsValue> {
-        let obj = self.import(obj)?;
-        let start = start as usize;
-        let delete_count = delete_count as usize;
-        let mut vals = vec![];
-        if let Some(t) = text.as_string() {
-            self.0
-                .splice_text(&obj, start, delete_count, &t)
-                .map_err(to_js_err)?;
-            Ok(None)
-        } else {
-            if let Ok(array) = text.dyn_into::<Array>() {
-                for i in array.iter() {
-                    if let Ok(array) = i.clone().dyn_into::<Array>() {
-                        let value = array.get(1);
-                        let datatype = array.get(2);
-                        let value = self.import_value(value, datatype.as_string())?;
-                        vals.push(value);
-                    } else {
-                        let value = self.import_value(i, None)?;
-                        vals.push(value);
-                    }
-                }
-            }
-            let result = self
-                .0
-                .splice(&obj, start, delete_count, vals)
-                .map_err(to_js_err)?;
-            if result.is_empty() {
-                Ok(None)
-            } else {
-                let result: Array = result
-                    .iter()
-                    .map(|r| JsValue::from(r.to_string()))
-                    .collect();
-                Ok(result.into())
-            }
-        }
-    }
-
-    pub fn push(
-        &mut self,
-        obj: String,
-        value: JsValue,
-        datatype: Option<String>,
-    ) -> Result<Option<String>, JsValue> {
-        let obj = self.import(obj)?;
-        let value = self.import_value(value, datatype)?;
-        let index = self.0.length(&obj);
-        let opid = self.0.insert(&obj, index, value).map_err(to_js_err)?;
-        Ok(opid.map(|id| id.to_string()))
-    }
-
-    pub fn insert(
-        &mut self,
-        obj: String,
-        index: f64,
-        value: JsValue,
-        datatype: Option<String>,
-    ) -> Result<Option<String>, JsValue> {
-        let obj = self.import(obj)?;
-        let index = index as f64;
-        let value = self.import_value(value, datatype)?;
-        let opid = self
-            .0
-            .insert(&obj, index as usize, value)
-            .map_err(to_js_err)?;
-        Ok(opid.map(|id| id.to_string()))
-    }
-
-    pub fn set(
-        &mut self,
-        obj: String,
-        prop: JsValue,
-        value: JsValue,
-        datatype: Option<String>,
-    ) -> Result<Option<String>, JsValue> {
-        let obj = self.import(obj)?;
-        let prop = self.import_prop(prop)?;
-        let value = self.import_value(value, datatype)?;
-        let opid = self.0.set(&obj, prop, value).map_err(to_js_err)?;
-        Ok(opid.map(|id| id.to_string()))
-    }
-
-    pub fn make(
-        &mut self,
-        obj: String,
-        prop: JsValue,
-        value: JsValue,
-    ) -> Result<String, JsValue> {
-        let obj = self.import(obj)?;
-        let prop = self.import_prop(prop)?;
-        let value = self.import_value(value, None)?;
-        if value.is_object() {
-          let opid = self.0.set(&obj, prop, value).map_err(to_js_err)?;
-          Ok(opid.unwrap().to_string())
-        } else {
-          Err("invalid object type".into())
-        }
-    }
-
-    pub fn inc(&mut self, obj: String, prop: JsValue, value: JsValue) -> Result<(), JsValue> {
-        let obj = self.import(obj)?;
-        let prop = self.import_prop(prop)?;
-        let value: f64 = value
-            .as_f64()
-            .ok_or("inc needs a numberic value")
-            .map_err(to_js_err)?;
-        self.0.inc(&obj, prop, value as i64).map_err(to_js_err)?;
-        Ok(())
-    }
-
-    pub fn value(
-        &mut self,
-        obj: String,
-        prop: JsValue,
-        heads: Option<Array>,
-    ) -> Result<Array, JsValue> {
-        let obj = self.import(obj)?;
-        let result = Array::new();
-        let prop = to_prop(prop);
-        let heads = get_heads(heads);
-        if let Ok(prop) = prop {
-            let value = if let Some(h) = heads {
-                self.0.value_at(&obj, prop, &h)
-            } else {
-                self.0.value(&obj, prop)
-            }
-            .map_err(to_js_err)?;
-            match value {
-                Some((Value::Object(obj_type), obj_id)) => {
-                    result.push(&obj_type.to_string().into());
-                    result.push(&obj_id.to_string().into());
-                }
-                Some((Value::Scalar(value), _)) => {
-                    result.push(&datatype(&value).into());
-                    result.push(&ScalarValue(value).into());
-                }
-                None => {}
-            }
-        }
-        Ok(result)
-    }
-
-    pub fn values(
-        &mut self,
-        obj: String,
-        arg: JsValue,
-        heads: Option<Array>,
-    ) -> Result<Array, JsValue> {
-        let obj = self.import(obj)?;
-        let result = Array::new();
-        let prop = to_prop(arg);
-        if let Ok(prop) = prop {
-            let values = if let Some(heads) = get_heads(heads) {
-                self.0.values_at(&obj, prop, &heads)
-            } else {
-                self.0.values(&obj, prop)
-            }
-            .map_err(to_js_err)?;
-            for value in values {
-                match value {
-                    (Value::Object(obj_type), obj_id) => {
-                        let sub = Array::new();
-                        sub.push(&obj_type.to_string().into());
-                        sub.push(&obj_id.to_string().into());
-                        result.push(&sub.into());
-                    }
-                    (Value::Scalar(value), id) => {
-                        let sub = Array::new();
-                        sub.push(&datatype(&value).into());
-                        sub.push(&ScalarValue(value).into());
-                        sub.push(&id.to_string().into());
-                        result.push(&sub.into());
-                    }
-                }
-            }
-        }
-        Ok(result)
-    }
-
-    pub fn length(&mut self, obj: String, heads: Option<Array>) -> Result<f64, JsValue> {
-        let obj = self.import(obj)?;
-        if let Some(heads) = get_heads(heads) {
-            Ok(self.0.length_at(&obj, &heads) as f64)
-        } else {
-            Ok(self.0.length(&obj) as f64)
-        }
-    }
-
-    pub fn del(&mut self, obj: String, prop: JsValue) -> Result<(), JsValue> {
-        let obj = self.import(obj)?;
-        let prop = to_prop(prop)?;
-        self.0.del(&obj, prop).map_err(to_js_err)?;
-        Ok(())
-    }
-
-    pub fn mark(
-        &mut self,
-        obj: JsValue,
-        range: JsValue,
-        name: JsValue,
-        value: JsValue,
-        datatype: JsValue,
-    ) -> Result<(), JsValue> {
-        let obj = self.import(obj)?;
-        let re = Regex::new(r"([\[\(])(\d+)\.\.(\d+)([\)\]])").unwrap();
-        let range = range.as_string().ok_or("range must be a string")?;
-        let cap = re.captures_iter(&range).next().ok_or("range must be in the form of (start..end] or [start..end) etc... () for sticky, [] for normal")?;
-        let start: usize = cap[2].parse().map_err(|_| to_js_err("invalid start"))?;
-        let end: usize = cap[3].parse().map_err(|_| to_js_err("invalid end"))?;
-        let start_sticky = &cap[1] == "(";
-        let end_sticky = &cap[4] == ")";
-        let name = name
-            .as_string()
-            .ok_or("invalid mark name")
-            .map_err(to_js_err)?;
-        let value = self.import_scalar(&value, datatype.as_string())?;
-        self.0
-            .mark(&obj, start, start_sticky, end, end_sticky, &name, value)
-            .map_err(to_js_err)?;
-        Ok(())
-    }
-
-    pub fn spans(&mut self, obj: JsValue) -> Result<JsValue, JsValue> {
-        let obj = self.import(obj)?;
-        let text = self.0.text(&obj).map_err(to_js_err)?;
-        let spans = self.0.spans(&obj).map_err(to_js_err)?;
-        let mut last_pos = 0;
-        let result = Array::new();
-        for s in spans {
-            let marks = Array::new();
-            for m in s.marks {
-                let mark = Array::new();
-                mark.push(&m.0.into());
-                mark.push(&datatype(&m.1).into());
-                mark.push(&ScalarValue(m.1).into());
-                marks.push(&mark.into());
-            }
-            let text_span = &text[last_pos..s.pos]; //.slice(last_pos, s.pos);
-            if text_span.len() > 0 {
-                result.push(&text_span.into());
-            }
-            result.push(&marks);
-            last_pos = s.pos;
-            //let obj = Object::new().into();
-            //js_set(&obj, "pos", s.pos as i32)?;
-            //js_set(&obj, "marks", marks)?;
-            //result.push(&obj.into());
-        }
-        let text_span = &text[last_pos..];
-        if text_span.len() > 0 {
-            result.push(&text_span.into());
-        }
-        Ok(result.into())
-    }
-
-    pub fn save(&mut self) -> Result<Uint8Array, JsValue> {
-        self.0
-            .save()
-            .map(|v| Uint8Array::from(v.as_slice()))
-            .map_err(to_js_err)
-    }
-
-    #[wasm_bindgen(js_name = saveIncremental)]
-    pub fn save_incremental(&mut self) -> Uint8Array {
-        let bytes = self.0.save_incremental();
-        Uint8Array::from(bytes.as_slice())
-    }
-
-    #[wasm_bindgen(js_name = loadIncremental)]
-    pub fn load_incremental(&mut self, data: Uint8Array) -> Result<f64, JsValue> {
-        let data = data.to_vec();
-        let len = self.0.load_incremental(&data).map_err(to_js_err)?;
-        Ok(len as f64)
-    }
-
-    #[wasm_bindgen(js_name = applyChanges)]
-    pub fn apply_changes(&mut self, changes: JsValue) -> Result<(), JsValue> {
-        let changes: Vec<_> = JS(changes).try_into()?;
-        self.0.apply_changes(&changes).map_err(to_js_err)?;
-        Ok(())
-    }
-
-    #[wasm_bindgen(js_name = getChanges)]
-    pub fn get_changes(&mut self, have_deps: JsValue) -> Result<Array, JsValue> {
-        let deps: Vec<_> = JS(have_deps).try_into()?;
-        let changes = self.0.get_changes(&deps);
-        let changes: Array = changes
-            .iter()
-            .map(|c| Uint8Array::from(c.raw_bytes()))
-            .collect();
-        Ok(changes)
-    }
-
-    #[wasm_bindgen(js_name = getChangesAdded)]
-    pub fn get_changes_added(&mut self, other: &Automerge) -> Result<Array, JsValue> {
-        let changes = self.0.get_changes_added(&other.0);
-        let changes: Array = changes
-            .iter()
-            .map(|c| Uint8Array::from(c.raw_bytes()))
-            .collect();
-        Ok(changes)
-    }
-
-    #[wasm_bindgen(js_name = getHeads)]
-    pub fn get_heads(&mut self) -> Array {
-        let heads = self.0.get_heads();
-        let heads: Array = heads
-            .iter()
-            .map(|h| JsValue::from_str(&hex::encode(&h.0)))
-            .collect();
-        heads
-    }
-
-    #[wasm_bindgen(js_name = getActorId)]
-    pub fn get_actor_id(&mut self) -> String {
-        let actor = self.0.get_actor();
-        actor.to_string()
-    }
-
-    #[wasm_bindgen(js_name = getLastLocalChange)]
-    pub fn get_last_local_change(&mut self) -> Result<Option<Uint8Array>, JsValue> {
-        if let Some(change) = self.0.get_last_local_change() {
-            Ok(Some(Uint8Array::from(change.raw_bytes())))
-        } else {
-            Ok(None)
-        }
-    }
-
-    pub fn dump(&self) {
-        self.0.dump()
-    }
-
-    #[wasm_bindgen(js_name = getMissingDeps)]
-    pub fn get_missing_deps(&mut self, heads: Option<Array>) -> Result<Array, JsValue> {
-        let heads = get_heads(heads).unwrap_or_default();
-        let deps = self.0.get_missing_deps(&heads);
-        let deps: Array = deps
-            .iter()
-            .map(|h| JsValue::from_str(&hex::encode(&h.0)))
-            .collect();
-        Ok(deps)
-    }
-
-    #[wasm_bindgen(js_name = receiveSyncMessage)]
-    pub fn receive_sync_message(
-        &mut self,
-        state: &mut SyncState,
-        message: Uint8Array,
-    ) -> Result<(), JsValue> {
-        let message = message.to_vec();
-        let message = am::SyncMessage::decode(message.as_slice()).map_err(to_js_err)?;
-        self.0
-            .receive_sync_message(&mut state.0, message)
-            .map_err(to_js_err)?;
-        Ok(())
-    }
-
-    #[wasm_bindgen(js_name = generateSyncMessage)]
-    pub fn generate_sync_message(&mut self, state: &mut SyncState) -> Result<JsValue, JsValue> {
-        if let Some(message) = self.0.generate_sync_message(&mut state.0) {
-            Ok(Uint8Array::from(message.encode().map_err(to_js_err)?.as_slice()).into())
-        } else {
-            Ok(JsValue::null())
-        }
-    }
-
-    #[wasm_bindgen(js_name = toJS)]
-    pub fn to_js(&self) -> JsValue {
-        map_to_js(&self.0, ROOT)
-    }
-
-    fn import(&self, id: String) -> Result<ObjId, JsValue> {
-        self.0.import(&id).map_err(to_js_err)
-    }
-
-    fn import_prop(&mut self, prop: JsValue) -> Result<Prop, JsValue> {
-        if let Some(s) = prop.as_string() {
-            Ok(s.into())
-        } else if let Some(n) = prop.as_f64() {
-            Ok((n as usize).into())
-        } else {
-            Err(format!("invalid prop {:?}", prop).into())
-        }
-    }
-
-    fn import_scalar(
-        &mut self,
-        value: &JsValue,
-        datatype: Option<String>,
-    ) -> Result<am::ScalarValue, JsValue> {
-        match datatype.as_deref() {
-            Some("boolean") => value
-                .as_bool()
-                .ok_or_else(|| "value must be a bool".into())
-                .map(am::ScalarValue::Boolean),
-            Some("int") => value
-                .as_f64()
-                .ok_or_else(|| "value must be a number".into())
-                .map(|v| am::ScalarValue::Int(v as i64)),
-            Some("uint") => value
-                .as_f64()
-                .ok_or_else(|| "value must be a number".into())
-                .map(|v| am::ScalarValue::Uint(v as u64)),
-            Some("f64") => value
-                .as_f64()
-                .ok_or_else(|| "value must be a number".into())
-                .map(am::ScalarValue::F64),
-            Some("bytes") => Ok(am::ScalarValue::Bytes(
-                value.clone().dyn_into::<Uint8Array>().unwrap().to_vec(),
-            )),
-            Some("counter") => value
-                .as_f64()
-                .ok_or_else(|| "value must be a number".into())
-                .map(|v| am::ScalarValue::counter(v as i64)),
-            Some("timestamp") => value
-                .as_f64()
-                .ok_or_else(|| "value must be a number".into())
-                .map(|v| am::ScalarValue::Timestamp(v as i64)),
-            /*
-            Some("bytes") => unimplemented!(),
-            Some("cursor") => unimplemented!(),
-            */
-            Some("null") => Ok(am::ScalarValue::Null),
-            Some(_) => Err(format!("unknown datatype {:?}", datatype).into()),
-            None => {
-                if value.is_null() {
-                    Ok(am::ScalarValue::Null)
-                } else if let Some(b) = value.as_bool() {
-                    Ok(am::ScalarValue::Boolean(b))
-                } else if let Some(s) = value.as_string() {
-                    // FIXME - we need to detect str vs int vs float vs bool here :/
-                    Ok(am::ScalarValue::Str(s.into()))
-                } else if let Some(n) = value.as_f64() {
-                    if (n.round() - n).abs() < f64::EPSILON {
-                        Ok(am::ScalarValue::Int(n as i64))
-                    } else {
-                        Ok(am::ScalarValue::F64(n))
-                    }
-                //                } else if let Some(o) = to_objtype(&value) {
-                //                    Ok(o.into())
-                } else if let Ok(d) = value.clone().dyn_into::<js_sys::Date>() {
-                    Ok(am::ScalarValue::Timestamp(d.get_time() as i64))
-                } else if let Ok(o) = &value.clone().dyn_into::<Uint8Array>() {
-                    Ok(am::ScalarValue::Bytes(o.to_vec()))
-                } else {
-                    Err("value is invalid".into())
-                }
-            }
-        }
-    }
-
-    fn import_value(&mut self, value: JsValue, datatype: Option<String>) -> Result<Value, JsValue> {
-        match self.import_scalar(&value, datatype) {
-            Ok(val) => Ok(val.into()),
-            Err(err) => {
-                if let Some(o) = to_objtype(&value) {
-                    Ok(o.into())
-                } else {
-                    Err(err)
-                }
-            }
-        }
-        /*
-        match datatype.as_deref() {
-            Some("boolean") => value
-                .as_bool()
-                .ok_or_else(|| "value must be a bool".into())
-                .map(|v| am::ScalarValue::Boolean(v).into()),
-            Some("int") => value
-                .as_f64()
-                .ok_or_else(|| "value must be a number".into())
-                .map(|v| am::ScalarValue::Int(v as i64).into()),
-            Some("uint") => value
-                .as_f64()
-                .ok_or_else(|| "value must be a number".into())
-                .map(|v| am::ScalarValue::Uint(v as u64).into()),
-            Some("f64") => value
-                .as_f64()
-                .ok_or_else(|| "value must be a number".into())
-                .map(|n| am::ScalarValue::F64(n).into()),
-            Some("bytes") => {
-                Ok(am::ScalarValue::Bytes(value.dyn_into::<Uint8Array>().unwrap().to_vec()).into())
-            }
-            Some("counter") => value
-                .as_f64()
-                .ok_or_else(|| "value must be a number".into())
-                .map(|v| am::ScalarValue::counter(v as i64).into()),
-            Some("timestamp") => value
-                .as_f64()
-                .ok_or_else(|| "value must be a number".into())
-                .map(|v| am::ScalarValue::Timestamp(v as i64).into()),
-            Some("null") => Ok(am::ScalarValue::Null.into()),
-            Some(_) => Err(format!("unknown datatype {:?}", datatype).into()),
-            None => {
-                if value.is_null() {
-                    Ok(am::ScalarValue::Null.into())
-                } else if let Some(b) = value.as_bool() {
-                    Ok(am::ScalarValue::Boolean(b).into())
-                } else if let Some(s) = value.as_string() {
-                    // FIXME - we need to detect str vs int vs float vs bool here :/
-                    Ok(am::ScalarValue::Str(s.into()).into())
-                } else if let Some(n) = value.as_f64() {
-                    if (n.round() - n).abs() < f64::EPSILON {
-                        Ok(am::ScalarValue::Int(n as i64).into())
-                    } else {
-                        Ok(am::ScalarValue::F64(n).into())
-                    }
-                } else if let Some(o) = to_objtype(&value) {
-                    Ok(o.into())
-                } else if let Ok(d) = value.clone().dyn_into::<js_sys::Date>() {
-                    Ok(am::ScalarValue::Timestamp(d.get_time() as i64).into())
-                } else if let Ok(o) = &value.dyn_into::<Uint8Array>() {
-                    Ok(am::ScalarValue::Bytes(o.to_vec()).into())
-                } else {
-                    Err("value is invalid".into())
-                }
-            }
-        }
-        */
-    }
-
-}
-
-#[wasm_bindgen(js_name = create)]
-pub fn init(actor: Option<String>) -> Result<Automerge, JsValue> {
-    console_error_panic_hook::set_once();
-    Automerge::new(actor)
-}
-
-#[wasm_bindgen(js_name = loadDoc)]
-pub fn load(data: Uint8Array, actor: Option<String>) -> Result<Automerge, JsValue> {
-    let data = data.to_vec();
-    let mut automerge = am::Automerge::load(&data).map_err(to_js_err)?;
-    if let Some(s) = actor {
-        let actor = automerge::ActorId::from(hex::decode(s).map_err(to_js_err)?.to_vec());
-        automerge.set_actor(actor)
-    }
-    Ok(Automerge(automerge))
-}
-
-#[wasm_bindgen(js_name = encodeChange)]
-pub fn encode_change(change: JsValue) -> Result<Uint8Array, JsValue> {
-    let change: am::ExpandedChange = change.into_serde().map_err(to_js_err)?;
-    let change: Change = change.into();
-    Ok(Uint8Array::from(change.raw_bytes()))
-}
-
-#[wasm_bindgen(js_name = decodeChange)]
-pub fn decode_change(change: Uint8Array) -> Result<JsValue, JsValue> {
-    let change = Change::from_bytes(change.to_vec()).map_err(to_js_err)?;
-    let change: am::ExpandedChange = change.decode();
-    JsValue::from_serde(&change).map_err(to_js_err)
-}
-
-#[wasm_bindgen(js_name = initSyncState)]
-pub fn init_sync_state() -> SyncState {
-    SyncState(am::SyncState::new())
-}
-
-// this is needed to be compatible with the automerge-js api
-#[wasm_bindgen(js_name = importSyncState)]
-pub fn import_sync_state(state: JsValue) -> Result<SyncState, JsValue> {
-    Ok(SyncState(JS(state).try_into()?))
-}
-
-// this is needed to be compatible with the automerge-js api
-#[wasm_bindgen(js_name = exportSyncState)]
-pub fn export_sync_state(state: SyncState) -> JsValue {
-    JS::from(state.0).into()
-}
-
-#[wasm_bindgen(js_name = encodeSyncMessage)]
-pub fn encode_sync_message(message: JsValue) -> Result<Uint8Array, JsValue> {
-    let heads = js_get(&message, "heads")?.try_into()?;
-    let need = js_get(&message, "need")?.try_into()?;
-    let changes = js_get(&message, "changes")?.try_into()?;
-    let have = js_get(&message, "have")?.try_into()?;
-    Ok(Uint8Array::from(
-        am::SyncMessage {
-            heads,
-            need,
-            have,
-            changes,
-        }
-        .encode()
-        .unwrap()
-        .as_slice(),
-    ))
-}
-
-#[wasm_bindgen(js_name = decodeSyncMessage)]
-pub fn decode_sync_message(msg: Uint8Array) -> Result<JsValue, JsValue> {
-    let data = msg.to_vec();
-    let msg = am::SyncMessage::decode(&data).map_err(to_js_err)?;
-    let heads = AR::from(msg.heads.as_slice());
-    let need = AR::from(msg.need.as_slice());
-    let changes = AR::from(msg.changes.as_slice());
-    let have = AR::from(msg.have.as_slice());
-    let obj = Object::new().into();
-    js_set(&obj, "heads", heads)?;
-    js_set(&obj, "need", need)?;
-    js_set(&obj, "have", have)?;
-    js_set(&obj, "changes", changes)?;
-    Ok(obj)
-}
-
-#[wasm_bindgen(js_name = encodeSyncState)]
-pub fn encode_sync_state(state: SyncState) -> Result<Uint8Array, JsValue> {
-    let state = state.0;
-    Ok(Uint8Array::from(
-        state.encode().map_err(to_js_err)?.as_slice(),
-    ))
-}
-
-#[wasm_bindgen(js_name = decodeSyncState)]
-pub fn decode_sync_state(data: Uint8Array) -> Result<SyncState, JsValue> {
-    SyncState::decode(data)
-}
-
-#[wasm_bindgen(js_name = MAP)]
-pub struct Map {}
-
-#[wasm_bindgen(js_name = LIST)]
-pub struct List {}
-
-#[wasm_bindgen(js_name = TEXT)]
-pub struct Text {}
-
-#[wasm_bindgen(js_name = TABLE)]
-pub struct Table {}
-```
->>>>>>> 6b505419
