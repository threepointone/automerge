use crate::actor_histories::ActorHistories;
use crate::error::AutomergeError;
use crate::operation_with_metadata::OperationWithMetadata;
use crate::patch::{Conflict, ElementValue};
use crate::{DataType, Operation, PrimitiveValue};
use std::cmp::PartialOrd;

/// Represents a set of operations which are relevant to either an element ID
/// or object ID and which occurred without knowledge of each other
#[derive(Debug, Clone, PartialEq)]
pub struct ConcurrentOperations {
    operations: Vec<OperationWithMetadata>,
}

impl ConcurrentOperations {
    pub(crate) fn new() -> ConcurrentOperations {
        ConcurrentOperations {
            operations: Vec::new(),
        }
    }

    pub fn active_op(&self) -> Option<&OperationWithMetadata> {
        // operations are sorted in incorporate_new_op, so the first op is the
        // active one
        self.operations.first()
    }

    pub fn conflicts(&self) -> Vec<Conflict> {
        self.operations
            .split_first()
            .map(|(_, tail)| {
                tail.iter()
                    .map(|op| match &op.operation {
                        Operation::Set {
                            value, datatype, ..
                        } => Conflict {
                            actor: op.actor_id.clone(),
                            value: ElementValue::Primitive(value.clone()),
                            datatype: datatype.clone(),
                        },
                        Operation::Link { value, .. } => Conflict {
                            actor: op.actor_id.clone(),
                            value: ElementValue::Link(value.clone()),
                            datatype: None,
                        },
                        _ => panic!("Invalid operation in concurrent ops"),
                    })
                    .collect()
            })
            .unwrap_or_default()
    }

    /// Updates this set of operations based on a new operation.
<<<<<<< HEAD
    ///
    /// Returns the previous operations (multiple if concurrent) that this op
    /// replaces
=======
>>>>>>> 7118117d
    pub(crate) fn incorporate_new_op(
        &mut self,
        new_op: OperationWithMetadata,
        actor_histories: &ActorHistories,
    ) -> Result<Vec<Operation>, AutomergeError> {
        let previous = self
            .operations
            .clone()
            .into_iter()
            .map(|o| o.operation)
            .collect();
        let mut concurrent: Vec<OperationWithMetadata> = match new_op.operation {
            // If the operation is an increment op, then we are going to modify
            // any Set operations to reflect the increment ops in the next
            // part of this function
            Operation::Increment { .. } => self.operations.clone(),
            // Otherwise we filter out any operations that are not concurrent
            // with the new one (i.e ones which causally precede the new one)
            _ => self
                .operations
                .iter()
                .filter(|op| actor_histories.are_concurrent(op, &new_op))
                .cloned()
                .collect(),
        };
        let this_op = new_op.clone();
        match &new_op.operation {
            // For Set or Link ops, we add them to the concurrent ops list, to
            // be interpreted later as part of the document::walk
            // implementation
            Operation::Set { .. } | Operation::Link { .. } => {
                concurrent.push(this_op);
            }
            // Increment ops are not stored in the op set, instead we update
            // any Set operations which are a counter containing a number to
            // reflect the increment operation
            Operation::Increment {
                value: inc_value, ..
            } => concurrent.iter_mut().for_each(|op| {
                if let Operation::Set {
                    value: PrimitiveValue::Number(ref mut n),
                    datatype: Some(DataType::Counter),
                    ..
                } = op.operation
                {
                    *n += inc_value
                }
            }),
            // All other operations are not relevant (e.g a concurrent
            // operation set containing just a delete operation actually is an
            // empty set, in document::walk we interpret this into a
            // nonexistent part of the state)
            _ => {}
        }
        // the partial_cmp implementation for `OperationWithMetadata` ensures
        // that the operations are in the deterministic order required by
        // automerge.
        //
        // Note we can unwrap because the partial_cmp definition never returns
        // None
        concurrent.sort_by(|a, b| a.partial_cmp(b).unwrap());
        concurrent.reverse();
        self.operations = concurrent;
        Ok(previous)
    }
<<<<<<< HEAD

    pub fn pure_operations(&self) -> Vec<Operation> {
        self.operations
            .iter()
            .map(|o| o.operation.clone())
            .collect()
    }
=======
>>>>>>> 7118117d
}<|MERGE_RESOLUTION|>--- conflicted
+++ resolved
@@ -51,12 +51,9 @@
     }
 
     /// Updates this set of operations based on a new operation.
-<<<<<<< HEAD
     ///
     /// Returns the previous operations (multiple if concurrent) that this op
     /// replaces
-=======
->>>>>>> 7118117d
     pub(crate) fn incorporate_new_op(
         &mut self,
         new_op: OperationWithMetadata,
@@ -122,7 +119,6 @@
         self.operations = concurrent;
         Ok(previous)
     }
-<<<<<<< HEAD
 
     pub fn pure_operations(&self) -> Vec<Operation> {
         self.operations
@@ -130,6 +126,4 @@
             .map(|o| o.operation.clone())
             .collect()
     }
-=======
->>>>>>> 7118117d
 }