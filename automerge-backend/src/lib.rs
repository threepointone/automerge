extern crate hex;
extern crate im_rc;
extern crate leb128;
extern crate maplit;
extern crate rand;
extern crate sha2;
extern crate uuid;
extern crate web_sys;

#[allow(unused_macros)]
macro_rules! log {
    ( $( $t:tt )* ) => {
        web_sys::console::log_1(&format!( $( $t )* ).into());
    }
}

mod backend;
mod columnar;
mod concurrent_operations;
mod encoding;
mod error;
mod helper;
mod object_store;
mod op_handle;
mod op_set;
mod ordered_set;
mod patch;
mod protocol;
mod serialize;
mod time;
mod actor_map;

pub use crate::patch::{DiffEdit, Patch, Diff, MapDiff, SeqDiff, ObjDiff};
pub use crate::protocol::{
<<<<<<< HEAD
    ActorID, Change, ChangeRequest, ChangeRequestType, Clock, DataType, Key, ObjType, ObjectID,
    OpID, OpType, Operation, PrimitiveValue, OpRequest, ReqOpType, RequestKey
=======
    ActorID, Change, ChangeRequest, ChangeRequestType, DataType, Key, ObjType, ObjectID,
    OpType, Operation, Value, ChangeHash
>>>>>>> c45351b1
};
pub use backend::Backend;
pub use error::AutomergeError;<|MERGE_RESOLUTION|>--- conflicted
+++ resolved
@@ -32,13 +32,8 @@
 
 pub use crate::patch::{DiffEdit, Patch, Diff, MapDiff, SeqDiff, ObjDiff};
 pub use crate::protocol::{
-<<<<<<< HEAD
-    ActorID, Change, ChangeRequest, ChangeRequestType, Clock, DataType, Key, ObjType, ObjectID,
-    OpID, OpType, Operation, PrimitiveValue, OpRequest, ReqOpType, RequestKey
-=======
     ActorID, Change, ChangeRequest, ChangeRequestType, DataType, Key, ObjType, ObjectID,
     OpType, Operation, Value, ChangeHash
->>>>>>> c45351b1
 };
 pub use backend::Backend;
 pub use error::AutomergeError;