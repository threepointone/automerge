--- conflicted
+++ resolved
@@ -2,13 +2,8 @@
 use crate::exid::ExId;
 use crate::query::{self, OpIdSearch};
 use crate::types::{Key, ObjId, OpId};
-<<<<<<< HEAD
-use crate::{change::export_change, types::Op, Automerge, ChangeHash, Prop, ScalarValue, Value};
-use crate::{AutomergeError, OpType};
-=======
 use crate::{change::export_change, types::Op, Automerge, ChangeHash, Prop};
 use crate::{AutomergeError, ObjType, OpType, ScalarValue};
->>>>>>> 95f27f36
 
 #[derive(Debug, Clone)]
 pub struct TransactionInner {
@@ -142,23 +137,6 @@
         self.operations.push(op);
     }
 
-    pub fn insert<V: Into<ScalarValue>>(
-        &mut self,
-        doc: &mut Automerge,
-        obj: &ExId,
-        index: usize,
-        value: V,
-    ) -> Result<(), AutomergeError> {
-        let obj = doc.exid_to_obj(obj)?;
-        let value = value.into();
-<<<<<<< HEAD
-        if let Some(id) = self.do_insert(doc, obj, index, value)? {
-            Ok(Some(doc.id_to_exid(id)))
-        } else {
-            Ok(None)
-        }
-    }
-
     #[allow(clippy::too_many_arguments)]
     pub fn mark(
         &mut self,
@@ -184,8 +162,15 @@
         Ok(())
     }
 
-    fn do_insert<V: Into<OpType>>(
-=======
+    pub fn insert<V: Into<ScalarValue>>(
+        &mut self,
+        doc: &mut Automerge,
+        obj: &ExId,
+        index: usize,
+        value: V,
+    ) -> Result<(), AutomergeError> {
+        let obj = doc.exid_to_obj(obj)?;
+        let value = value.into();
         self.do_insert(doc, obj, index, value.into())?;
         Ok(())
     }
@@ -203,27 +188,18 @@
     }
 
     fn do_insert(
->>>>>>> 95f27f36
         &mut self,
         doc: &mut Automerge,
         obj: ObjId,
         index: usize,
-<<<<<<< HEAD
-        action: V,
-=======
         action: OpType,
->>>>>>> 95f27f36
     ) -> Result<Option<OpId>, AutomergeError> {
         let id = self.next_id();
 
         let query = doc.ops.search(obj, query::InsertNth::new(index));
 
         let key = query.key()?;
-<<<<<<< HEAD
-        //let value = value.into();
-        let action = action.into();
-=======
->>>>>>> 95f27f36
+
         let is_make = matches!(&action, OpType::Make(_));
 
         let op = Op {
