use crate::clock::Clock;
use crate::exid::ExId;
use crate::indexed_cache::IndexedCache;
use crate::op_tree::{self, OpTree};
use crate::query::{self, OpIdSearch, TreeQuery};
use crate::types::{self, ActorId, Key, ObjId, Op, OpId, OpType};
use crate::{ObjType, OpObserver};
use fxhash::FxBuildHasher;
use std::cmp::Ordering;
use std::collections::HashMap;
use std::ops::RangeBounds;

pub(crate) type OpSet = OpSetInternal;

#[derive(Debug, Clone, PartialEq)]
pub(crate) struct OpSetInternal {
    /// The map of objects to their type and ops.
    trees: HashMap<ObjId, OpTree, FxBuildHasher>,
    /// The number of operations in the opset.
    length: usize,
    /// Metadata about the operations in this opset.
    pub(crate) m: OpSetMetadata,
}

impl OpSetInternal {
    pub(crate) fn new() -> Self {
        let mut trees: HashMap<_, _, _> = Default::default();
        trees.insert(ObjId::root(), OpTree::new());
        OpSetInternal {
            trees,
            length: 0,
            m: OpSetMetadata {
                actors: IndexedCache::new(),
                props: IndexedCache::new(),
            },
        }
    }

    pub(crate) fn id_to_exid(&self, id: OpId) -> ExId {
        if id == types::ROOT {
            ExId::Root
        } else {
            ExId::Id(id.0, self.m.actors.cache[id.1].clone(), id.1)
        }
    }

    pub(crate) fn iter(&self) -> Iter<'_> {
        let mut objs: Vec<_> = self.trees.iter().collect();
        objs.sort_by(|a, b| self.m.lamport_cmp((a.0).0, (b.0).0));
        Iter {
            trees: objs.into_iter(),
            current: None,
        }
    }

    pub(crate) fn parent_object(&self, obj: &ObjId) -> Option<(ObjId, Key)> {
        let parent = self.trees.get(obj)?.parent?;
        let key = self.search(&parent, OpIdSearch::new(obj.0)).key().unwrap();
        Some((parent, key))
    }

    pub(crate) fn keys(&self, obj: ObjId) -> Option<query::Keys<'_>> {
        if let Some(tree) = self.trees.get(&obj) {
            tree.internal.keys()
        } else {
            None
        }
    }

    pub(crate) fn keys_at(&self, obj: ObjId, clock: Clock) -> Option<query::KeysAt<'_>> {
        if let Some(tree) = self.trees.get(&obj) {
            tree.internal.keys_at(clock)
        } else {
            None
        }
    }

    pub(crate) fn map_range<R: RangeBounds<String>>(
        &self,
        obj: ObjId,
        range: R,
    ) -> Option<query::MapRange<'_, R>> {
        if let Some(tree) = self.trees.get(&obj) {
            tree.internal.map_range(range, &self.m)
        } else {
            None
        }
    }

    pub(crate) fn map_range_at<R: RangeBounds<String>>(
        &self,
        obj: ObjId,
        range: R,
        clock: Clock,
    ) -> Option<query::MapRangeAt<'_, R>> {
        if let Some(tree) = self.trees.get(&obj) {
            tree.internal.map_range_at(range, &self.m, clock)
        } else {
            None
        }
    }

    pub(crate) fn list_range<R: RangeBounds<usize>>(
        &self,
        obj: ObjId,
        range: R,
    ) -> Option<query::ListRange<'_, R>> {
        if let Some(tree) = self.trees.get(&obj) {
            tree.internal.list_range(range)
        } else {
            None
        }
    }

    pub(crate) fn list_range_at<R: RangeBounds<usize>>(
        &self,
        obj: ObjId,
        range: R,
        clock: Clock,
    ) -> Option<query::ListRangeAt<'_, R>> {
        if let Some(tree) = self.trees.get(&obj) {
            tree.internal.list_range_at(range, clock)
        } else {
            None
        }
    }

    pub(crate) fn search<'a, 'b: 'a, Q>(&'b self, obj: &ObjId, query: Q) -> Q
    where
        Q: TreeQuery<'a>,
    {
        if let Some(tree) = self.trees.get(obj) {
            tree.internal.search(query, &self.m)
        } else {
            query
        }
    }

    pub(crate) fn replace<F>(&mut self, obj: &ObjId, index: usize, f: F)
    where
        F: FnMut(&mut Op),
    {
        if let Some(tree) = self.trees.get_mut(obj) {
            tree.internal.update(index, f)
        }
    }

    pub(crate) fn remove(&mut self, obj: &ObjId, index: usize) -> Op {
        // this happens on rollback - be sure to go back to the old state
        let tree = self.trees.get_mut(obj).unwrap();
        self.length -= 1;
        let op = tree.internal.remove(index);
        if let OpType::Make(_) = &op.action {
            self.trees.remove(&op.id.into());
        }
        op
    }

<<<<<<< HEAD
    pub fn insert(&mut self, index: usize, obj: &ObjId, element: Op) {
=======
    pub(crate) fn len(&self) -> usize {
        self.length
    }

    pub(crate) fn insert(&mut self, index: usize, obj: &ObjId, element: Op) {
>>>>>>> b1712cb0
        if let OpType::Make(typ) = element.action {
            self.trees.insert(
                element.id.into(),
                OpTree {
                    internal: Default::default(),
                    objtype: typ,
                    parent: Some(*obj),
                },
            );
        }

        if let Some(tree) = self.trees.get_mut(obj) {
            //let tree = self.trees.get_mut(&element.obj).unwrap();
            tree.internal.insert(index, element);
            self.length += 1;
        }
    }

    pub(crate) fn insert_op(&mut self, obj: &ObjId, op: Op) -> Op {
        let q = self.search(obj, query::SeekOp::new(&op));

        let succ = q.succ;
        let pos = q.pos;

        for i in succ {
            self.replace(obj, i, |old_op| old_op.add_succ(&op));
        }

        if !op.is_delete() {
            self.insert(pos, obj, op.clone());
        }
        op
    }

    pub(crate) fn insert_op_with_observer<Obs: OpObserver>(
        &mut self,
        obj: &ObjId,
        op: Op,
        observer: &mut Obs,
    ) -> Op {
        let q = self.search(obj, query::SeekOpWithPatch::new(&op));

        let query::SeekOpWithPatch {
            pos,
            succ,
            seen,
            values,
            had_value_before,
            ..
        } = q;

        let ex_obj = self.id_to_exid(obj.0);
        let key = match op.key {
            Key::Map(index) => self.m.props[index].clone().into(),
            Key::Seq(_) => seen.into(),
        };

        if op.insert {
            let value = (op.value(), self.id_to_exid(op.id));
            observer.insert(ex_obj, seen, value);
        } else if op.is_delete() {
            if let Some(winner) = &values.last() {
                let value = (winner.value(), self.id_to_exid(winner.id));
                let conflict = values.len() > 1;
                observer.put(ex_obj, key, value, conflict);
            } else {
                observer.delete(ex_obj, key);
            }
        } else if let Some(value) = op.get_increment_value() {
            // only observe this increment if the counter is visible, i.e. the counter's
            // create op is in the values
            if values.iter().any(|value| op.pred.contains(&value.id)) {
                // we have observed the value
                observer.increment(ex_obj, key, (value, self.id_to_exid(op.id)));
            }
        } else {
            let winner = if let Some(last_value) = values.last() {
                if self.m.lamport_cmp(op.id, last_value.id) == Ordering::Greater {
                    &op
                } else {
                    last_value
                }
            } else {
                &op
            };
            let value = (winner.value(), self.id_to_exid(winner.id));
            if op.is_list_op() && !had_value_before {
                observer.insert(ex_obj, seen, value);
            } else {
                let conflict = !values.is_empty();
                observer.put(ex_obj, key, value, conflict);
            }
        }

        for i in succ {
            self.replace(obj, i, |old_op| old_op.add_succ(&op));
        }

        if !op.is_delete() {
            self.insert(pos, obj, op.clone());
        }

        op
    }

    pub(crate) fn object_type(&self, id: &ObjId) -> Option<ObjType> {
        self.trees.get(id).map(|tree| tree.objtype)
    }

    #[cfg(feature = "optree-visualisation")]
    pub(crate) fn visualise(&self) -> String {
        let mut out = Vec::new();
        let graph = super::visualisation::GraphVisualisation::construct(&self.trees, &self.m);
        dot::render(&graph, &mut out).unwrap();
        String::from_utf8_lossy(&out[..]).to_string()
    }
}

impl Default for OpSetInternal {
    fn default() -> Self {
        Self::new()
    }
}

impl<'a> IntoIterator for &'a OpSetInternal {
    type Item = (&'a ObjId, &'a Op);

    type IntoIter = Iter<'a>;

    fn into_iter(self) -> Self::IntoIter {
        self.iter()
    }
}

#[derive(Clone)]
pub(crate) struct Iter<'a> {
    trees: std::vec::IntoIter<(&'a ObjId, &'a op_tree::OpTree)>,
    current: Option<(&'a ObjId, op_tree::OpTreeIter<'a>)>,
}
impl<'a> Iterator for Iter<'a> {
    type Item = (&'a ObjId, &'a Op);

    fn next(&mut self) -> Option<Self::Item> {
        if let Some((id, tree)) = &mut self.current {
            if let Some(next) = tree.next() {
                return Some((id, next));
            }
        }

        loop {
            self.current = self.trees.next().map(|o| (o.0, o.1.iter()));
            if let Some((obj, tree)) = &mut self.current {
                if let Some(next) = tree.next() {
                    return Some((obj, next));
                }
            } else {
                return None;
            }
        }
    }
}

#[derive(Clone, Debug, PartialEq)]
pub(crate) struct OpSetMetadata {
    pub(crate) actors: IndexedCache<ActorId>,
    pub(crate) props: IndexedCache<String>,
}

impl OpSetMetadata {
    pub(crate) fn key_cmp(&self, left: &Key, right: &Key) -> Ordering {
        match (left, right) {
            (Key::Map(a), Key::Map(b)) => self.props[*a].cmp(&self.props[*b]),
            _ => panic!("can only compare map keys"),
        }
    }

    pub(crate) fn lamport_cmp(&self, left: OpId, right: OpId) -> Ordering {
        match (left, right) {
            (OpId(0, _), OpId(0, _)) => Ordering::Equal,
            (OpId(0, _), OpId(_, _)) => Ordering::Less,
            (OpId(_, _), OpId(0, _)) => Ordering::Greater,
            (OpId(a, x), OpId(b, y)) if a == b => self.actors[x].cmp(&self.actors[y]),
            (OpId(a, _), OpId(b, _)) => a.cmp(&b),
        }
    }
}<|MERGE_RESOLUTION|>--- conflicted
+++ resolved
@@ -156,15 +156,11 @@
         op
     }
 
-<<<<<<< HEAD
-    pub fn insert(&mut self, index: usize, obj: &ObjId, element: Op) {
-=======
     pub(crate) fn len(&self) -> usize {
         self.length
     }
 
     pub(crate) fn insert(&mut self, index: usize, obj: &ObjId, element: Op) {
->>>>>>> b1712cb0
         if let OpType::Make(typ) = element.action {
             self.trees.insert(
                 element.id.into(),
