use serde::{Serialize, Serializer};

use super::op::RawOpType;
use crate::{ObjType, OpType};

impl Serialize for OpType {
    fn serialize<S>(&self, serializer: S) -> Result<S::Ok, S::Error>
    where
        S: Serializer,
    {
        // We convert to a `RawOpType` b/c here we only want to serialize the type of the `OpType`
        // and not its associated data, since in JSON the associated data is under a different key.
        let raw_type = match self {
            OpType::Make(ObjType::Map) => RawOpType::MakeMap,
            OpType::Make(ObjType::Table) => RawOpType::MakeTable,
            OpType::Make(ObjType::List) => RawOpType::MakeList,
            OpType::Make(ObjType::Text) => RawOpType::MakeText,
<<<<<<< HEAD
            OpType::MarkBegin(_) => RawOpType::MarkBegin,
            OpType::MarkEnd(_) => RawOpType::MarkEnd,
            OpType::Del => RawOpType::Del,
            OpType::Inc(_) => RawOpType::Inc,
            OpType::Set(_) => RawOpType::Set,
=======
            OpType::Delete => RawOpType::Del,
            OpType::Increment(_) => RawOpType::Inc,
            OpType::Put(_) => RawOpType::Set,
>>>>>>> d1407480
        };
        raw_type.serialize(serializer)
    }
}<|MERGE_RESOLUTION|>--- conflicted
+++ resolved
@@ -15,17 +15,11 @@
             OpType::Make(ObjType::Table) => RawOpType::MakeTable,
             OpType::Make(ObjType::List) => RawOpType::MakeList,
             OpType::Make(ObjType::Text) => RawOpType::MakeText,
-<<<<<<< HEAD
             OpType::MarkBegin(_) => RawOpType::MarkBegin,
             OpType::MarkEnd(_) => RawOpType::MarkEnd,
-            OpType::Del => RawOpType::Del,
-            OpType::Inc(_) => RawOpType::Inc,
-            OpType::Set(_) => RawOpType::Set,
-=======
             OpType::Delete => RawOpType::Del,
             OpType::Increment(_) => RawOpType::Inc,
             OpType::Put(_) => RawOpType::Set,
->>>>>>> d1407480
         };
         raw_type.serialize(serializer)
     }
