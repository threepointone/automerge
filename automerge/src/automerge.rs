use std::collections::{HashMap, HashSet, VecDeque};

use crate::change::encode_document;
use crate::exid::ExId;
use crate::keys::Keys;
use crate::op_set::OpSet;
use crate::transaction::{
    CommitOptions, Transaction, TransactionFailure, TransactionInner, TransactionResult,
    TransactionSuccess,
};
use crate::types::{
    ActorId, ChangeHash, Clock, ElemId, Export, Exportable, Key, ObjId, Op, OpId, OpType, Patch,
    ScalarValue, Value,
};
use crate::KeysAt;
use crate::{legacy, query, types, ObjType};
use crate::{AutomergeError, Change, Prop};

#[derive(Debug, Clone)]
pub(crate) enum Actor {
    Unused(ActorId),
    Cached(usize),
}

/// An automerge document.
#[derive(Debug, Clone)]
pub struct Automerge {
    pub(crate) queue: Vec<Change>,
    pub(crate) history: Vec<Change>,
    pub(crate) history_index: HashMap<ChangeHash, usize>,
    pub(crate) states: HashMap<usize, Vec<usize>>,
    pub(crate) deps: HashSet<ChangeHash>,
    pub(crate) saved: Vec<ChangeHash>,
    pub(crate) ops: OpSet,
    pub(crate) actor: Actor,
    pub(crate) max_op: u64,
}

impl Automerge {
    pub fn new() -> Self {
        Automerge {
            queue: vec![],
            history: vec![],
            history_index: HashMap::new(),
            states: HashMap::new(),
            ops: Default::default(),
            deps: Default::default(),
            saved: Default::default(),
            actor: Actor::Unused(ActorId::random()),
            max_op: 0,
        }
    }

    pub fn with_actor(mut self, actor: ActorId) -> Self {
        self.actor = Actor::Unused(actor);
        self
    }

    pub fn set_actor(&mut self, actor: ActorId) -> &mut Self {
        self.actor = Actor::Unused(actor);
        self
    }

    pub fn get_actor(&self) -> &ActorId {
        match &self.actor {
            Actor::Unused(actor) => actor,
            Actor::Cached(index) => self.ops.m.actors.get(*index),
        }
    }

    pub(crate) fn get_actor_index(&mut self) -> usize {
        match &mut self.actor {
            Actor::Unused(actor) => {
                let index = self
                    .ops
                    .m
                    .actors
                    .cache(std::mem::replace(actor, ActorId::from(&[][..])));
                self.actor = Actor::Cached(index);
                index
            }
            Actor::Cached(index) => *index,
        }
    }

    /// Start a transaction.
    pub fn transaction(&mut self) -> Transaction {
        let actor = self.get_actor_index();
        let seq = self.states.get(&actor).map_or(0, |v| v.len()) as u64 + 1;
        let mut deps = self.get_heads();
        if seq > 1 {
            let last_hash = self.get_hash(actor, seq - 1).unwrap();
            if !deps.contains(&last_hash) {
                deps.push(last_hash);
            }
        }

        let tx_inner = TransactionInner {
            actor,
            seq,
            start_op: self.max_op + 1,
            time: 0,
            message: None,
            extra_bytes: Default::default(),
            hash: None,
            operations: vec![],
            deps,
        };
        Transaction {
            inner: Some(tx_inner),
            doc: self,
        }
    }

    /// Run a transaction on this document in a closure, automatically handling commit or rollback
    /// afterwards.
    pub fn transact<F, O, E>(&mut self, f: F) -> TransactionResult<O, E>
    where
        F: FnOnce(&mut Transaction) -> Result<O, E>,
    {
        let mut tx = self.transaction();
        let result = f(&mut tx);
        match result {
            Ok(result) => Ok(TransactionSuccess {
                result,
                heads: tx.commit(),
            }),
            Err(error) => Err(TransactionFailure {
                error,
                cancelled: tx.rollback(),
            }),
        }
    }

    /// Like [`Self::transact`] but with a function for generating the commit options.
    pub fn transact_with<F, O, E, C>(&mut self, c: C, f: F) -> TransactionResult<O, E>
    where
        F: FnOnce(&mut Transaction) -> Result<O, E>,
        C: FnOnce() -> CommitOptions,
    {
        let mut tx = self.transaction();
        let result = f(&mut tx);
        match result {
            Ok(result) => Ok(TransactionSuccess {
                result,
                heads: tx.commit_with(c()),
            }),
            Err(error) => Err(TransactionFailure {
                error,
                cancelled: tx.rollback(),
            }),
        }
    }

    pub fn fork(&self) -> Self {
        let mut f = self.clone();
        f.set_actor(ActorId::random());
        f
    }

    fn insert_op(&mut self, op: Op) -> Op {
        let q = self.ops.search(op.obj, query::SeekOp::new(&op));

        for i in q.succ {
            self.ops.replace(op.obj, i, |old_op| old_op.add_succ(&op));
        }

        if !op.is_del() {
            self.ops.insert(q.pos, op.clone());
        }
        op
    }

    // KeysAt::()
    // LenAt::()
    // PropAt::()
    // NthAt::()

    /// Get the keys of the object `obj`.
    ///
    /// For a map this returns the keys of the map.
    /// For a list this returns the element ids (opids) encoded as strings.
    pub fn keys<O: AsRef<ExId>>(&self, obj: O) -> Keys {
        if let Ok(obj) = self.exid_to_obj(obj.as_ref()) {
            let iter_keys = self.ops.keys(obj);
            Keys::new(self, iter_keys)
        } else {
            Keys::new(self, None)
        }
    }

    /// Historical version of [`keys`](Self::keys).
    pub fn keys_at<O: AsRef<ExId>>(&self, obj: O, heads: &[ChangeHash]) -> KeysAt {
        if let Ok(obj) = self.exid_to_obj(obj.as_ref()) {
            let clock = self.clock_at(heads);
            KeysAt::new(self, self.ops.keys_at(obj, clock))
        } else {
            KeysAt::new(self, None)
        }
    }

    pub fn length<O: AsRef<ExId>>(&self, obj: O) -> usize {
        if let Ok(inner_obj) = self.exid_to_obj(obj.as_ref()) {
            match self.ops.object_type(&inner_obj) {
                Some(ObjType::Map) | Some(ObjType::Table) => self.keys(obj).count(),
                Some(ObjType::List) | Some(ObjType::Text) => {
                    self.ops.search(inner_obj, query::Len::new()).len
                }
                None => 0,
            }
        } else {
            0
        }
    }

    pub fn length_at<O: AsRef<ExId>>(&self, obj: O, heads: &[ChangeHash]) -> usize {
        if let Ok(inner_obj) = self.exid_to_obj(obj.as_ref()) {
            let clock = self.clock_at(heads);
            match self.ops.object_type(&inner_obj) {
                Some(ObjType::Map) | Some(ObjType::Table) => self.keys_at(obj, heads).count(),
                Some(ObjType::List) | Some(ObjType::Text) => {
                    self.ops.search(inner_obj, query::LenAt::new(clock)).len
                }
                None => 0,
            }
        } else {
            0
        }
    }

    pub(crate) fn exid_to_obj(&self, id: &ExId) -> Result<ObjId, AutomergeError> {
        match id {
            ExId::Root => Ok(ObjId::root()),
            ExId::Id(ctr, actor, idx) => {
                // do a direct get here b/c this could be foriegn and not be within the array
                // bounds
                if self.ops.m.actors.cache.get(*idx) == Some(actor) {
                    Ok(ObjId(OpId(*ctr, *idx)))
                } else {
                    // FIXME - make a real error
                    let idx = self
                        .ops
                        .m
                        .actors
                        .lookup(actor)
                        .ok_or(AutomergeError::Fail)?;
                    Ok(ObjId(OpId(*ctr, idx)))
                }
            }
        }
    }

    pub(crate) fn id_to_exid(&self, id: OpId) -> ExId {
        ExId::Id(id.0, self.ops.m.actors.cache[id.1].clone(), id.1)
    }

    pub fn text<O: AsRef<ExId>>(&self, obj: O) -> Result<String, AutomergeError> {
        let obj = self.exid_to_obj(obj.as_ref())?;
        let query = self.ops.search(obj, query::ListVals::new());
        let mut buffer = String::new();
        for q in &query.ops {
            if let OpType::Set(ScalarValue::Str(s)) = &q.action {
                buffer.push_str(s);
            }
        }
        Ok(buffer)
    }

    pub fn text_at<O: AsRef<ExId>>(
        &self,
        obj: O,
        heads: &[ChangeHash],
    ) -> Result<String, AutomergeError> {
        let obj = self.exid_to_obj(obj.as_ref())?;
        let clock = self.clock_at(heads);
        let query = self.ops.search(obj, query::ListValsAt::new(clock));
        let mut buffer = String::new();
        for q in &query.ops {
            if let OpType::Set(ScalarValue::Str(s)) = &q.action {
                buffer.push_str(s);
            }
        }
        Ok(buffer)
    }

    pub fn list(&self, obj: &ExId) -> Result<Vec<(Value, ExId)>, AutomergeError> {
        let obj = self.exid_to_obj(obj)?;
        let query = self.ops.search(obj, query::ListVals::new());
        Ok(query
            .ops
            .iter()
            .map(|o| (o.value(), self.id_to_exid(o.id)))
            .collect())
    }

    pub fn list_at(
        &self,
        obj: &ExId,
        heads: &[ChangeHash],
    ) -> Result<Vec<(Value, ExId)>, AutomergeError> {
        let obj = self.exid_to_obj(obj)?;
        let clock = self.clock_at(heads);
        let query = self.ops.search(obj, query::ListValsAt::new(clock));
        Ok(query
            .ops
            .iter()
            .map(|o| (o.value(), self.id_to_exid(o.id)))
            .collect())
    }

    pub fn spans(&self, obj: &ExId) -> Result<Vec<query::Span>, AutomergeError> {
        let obj = self.exid_to_obj(obj)?;
        let mut query = self.ops.search(obj, query::Spans::new());
        query.check_marks();
        Ok(query.spans)
    }

    pub fn blame(
        &self,
        obj: &ExId,
        baseline: &[ChangeHash],
        change_sets: &[Vec<ChangeHash>],
    ) -> Result<Vec<query::ChangeSet>, AutomergeError> {
        let obj = self.exid_to_obj(obj)?;
        let baseline = self.clock_at(baseline);
        let change_sets: Vec<Clock> = change_sets.iter().map(|p| self.clock_at(p)).collect();
        let mut query = self
            .ops
            .search(obj, query::Blame::new(baseline, change_sets));
        query.finish();
        Ok(query.change_sets)
    }

    pub fn raw_spans(&self, obj: &ExId) -> Result<Vec<query::SpanInfo>, AutomergeError> {
        let obj = self.exid_to_obj(obj)?;
        let query = self.ops.search(obj, query::RawSpans::new());
        let result = query
            .spans
            .into_iter()
            .map(|s| query::SpanInfo {
                id: self.id_to_exid(s.id),
                time: self.history[s.change].time,
                start: s.start,
                end: s.end,
                span_type: s.name,
                value: s.value,
            })
            .collect();
        Ok(result)
    }

    /*
        #[allow(clippy::too_many_arguments)]
        pub fn mark(
            &mut self,
            obj: &ExId,
            start: usize,
            expand_start: bool,
            end: usize,
            expand_end: bool,
            mark: &str,
            value: ScalarValue,
        ) -> Result<(), AutomergeError> {
            let obj = self.exid_to_obj(obj)?;

            self.do_insert(obj, start, OpType::mark(mark.into(), expand_start, value))?;
            self.do_insert(obj, end, OpType::MarkEnd(expand_end))?;

            Ok(())
        }

        pub fn unmark(
            &self,
            _obj: &ExId,
            _start: usize,
            _end: usize,
            _inclusive: bool,
            _mark: &str,
        ) -> Result<String, AutomergeError> {
            unimplemented!()
        }
    */

    // TODO - I need to return these OpId's here **only** to get
    // the legacy conflicts format of { [opid]: value }
    // Something better?
    pub fn value<O: AsRef<ExId>, P: Into<Prop>>(
        &self,
        obj: O,
        prop: P,
    ) -> Result<Option<(Value, ExId)>, AutomergeError> {
        Ok(self.values(obj, prop.into())?.last().cloned())
    }

    pub fn value_at<O: AsRef<ExId>, P: Into<Prop>>(
        &self,
        obj: O,
        prop: P,
        heads: &[ChangeHash],
    ) -> Result<Option<(Value, ExId)>, AutomergeError> {
        Ok(self.values_at(obj, prop, heads)?.last().cloned())
    }

    pub fn values<O: AsRef<ExId>, P: Into<Prop>>(
        &self,
        obj: O,
        prop: P,
    ) -> Result<Vec<(Value, ExId)>, AutomergeError> {
        let obj = self.exid_to_obj(obj.as_ref())?;
        let result = match prop.into() {
            Prop::Map(p) => {
                let prop = self.ops.m.props.lookup(&p);
                if let Some(p) = prop {
                    self.ops
                        .search(obj, query::Prop::new(p))
                        .ops
                        .into_iter()
                        .map(|o| (o.value(), self.id_to_exid(o.id)))
                        .collect()
                } else {
                    vec![]
                }
            }
            Prop::Seq(n) => self
                .ops
                .search(obj, query::Nth::new(n))
                .ops
                .into_iter()
                .map(|o| (o.value(), self.id_to_exid(o.id)))
                .collect(),
        };
        Ok(result)
    }

    pub fn values_at<O: AsRef<ExId>, P: Into<Prop>>(
        &self,
        obj: O,
        prop: P,
        heads: &[ChangeHash],
    ) -> Result<Vec<(Value, ExId)>, AutomergeError> {
        let prop = prop.into();
        let obj = self.exid_to_obj(obj.as_ref())?;
        let clock = self.clock_at(heads);
        let result = match prop {
            Prop::Map(p) => {
                let prop = self.ops.m.props.lookup(&p);
                if let Some(p) = prop {
                    self.ops
                        .search(obj, query::PropAt::new(p, clock))
                        .ops
                        .into_iter()
                        .map(|o| (o.value(), self.id_to_exid(o.id)))
                        .collect()
                } else {
                    vec![]
                }
            }
            Prop::Seq(n) => self
                .ops
                .search(obj, query::NthAt::new(n, clock))
                .ops
                .into_iter()
                .map(|o| (o.value(), self.id_to_exid(o.id)))
                .collect(),
        };
        Ok(result)
    }

    pub fn load(data: &[u8]) -> Result<Self, AutomergeError> {
        let changes = Change::load_document(data)?;
        let mut doc = Self::new();
        doc.apply_changes(&changes)?;
        Ok(doc)
    }

    pub fn load_incremental(&mut self, data: &[u8]) -> Result<usize, AutomergeError> {
        let changes = Change::load_document(data)?;
        let start = self.ops.len();
        self.apply_changes(&changes)?;
        let delta = self.ops.len() - start;
        Ok(delta)
    }

    fn duplicate_seq(&self, change: &Change) -> bool {
        let mut dup = false;
        if let Some(actor_index) = self.ops.m.actors.lookup(change.actor_id()) {
            if let Some(s) = self.states.get(&actor_index) {
                dup = s.len() >= change.seq as usize;
            }
        }
        dup
    }

    pub fn apply_changes(&mut self, changes: &[Change]) -> Result<Patch, AutomergeError> {
        for c in changes {
            if !self.history_index.contains_key(&c.hash) {
                if self.duplicate_seq(c) {
                    return Err(AutomergeError::DuplicateSeqNumber(
                        c.seq,
                        c.actor_id().clone(),
                    ));
                }
                if self.is_causally_ready(c) {
                    self.apply_change(c.clone());
                } else {
                    self.queue.push(c.clone());
                }
            }
        }
        while let Some(c) = self.pop_next_causally_ready_change() {
            self.apply_change(c);
        }
        Ok(Patch {})
    }

    pub fn apply_change(&mut self, change: Change) {
        let ops = self.import_ops(&change, self.history.len());
        self.update_history(change);
        for op in ops {
            self.insert_op(op);
        }
    }

    fn is_causally_ready(&self, change: &Change) -> bool {
        change
            .deps
            .iter()
            .all(|d| self.history_index.contains_key(d))
    }

    fn pop_next_causally_ready_change(&mut self) -> Option<Change> {
        let mut index = 0;
        while index < self.queue.len() {
            if self.is_causally_ready(&self.queue[index]) {
                return Some(self.queue.swap_remove(index));
            }
            index += 1;
        }
        None
    }

    fn import_ops(&mut self, change: &Change, change_id: usize) -> Vec<Op> {
        change
            .iter_ops()
            .enumerate()
            .map(|(i, c)| {
                let actor = self.ops.m.actors.cache(change.actor_id().clone());
                let id = OpId(change.start_op + i as u64, actor);
                let obj = match c.obj {
                    legacy::ObjectId::Root => ObjId::root(),
                    legacy::ObjectId::Id(id) => ObjId(OpId(id.0, self.ops.m.actors.cache(id.1))),
                };
                let pred = c
                    .pred
                    .iter()
                    .map(|i| OpId(i.0, self.ops.m.actors.cache(i.1.clone())))
                    .collect();
                let key = match &c.key {
                    legacy::Key::Map(n) => Key::Map(self.ops.m.props.cache(n.to_string())),
                    legacy::Key::Seq(legacy::ElementId::Head) => Key::Seq(types::HEAD),
                    legacy::Key::Seq(legacy::ElementId::Id(i)) => {
                        Key::Seq(ElemId(OpId(i.0, self.ops.m.actors.cache(i.1.clone()))))
                    }
                };
                Op {
                    change: change_id,
                    id,
                    action: c.action,
                    obj,
                    key,
                    succ: Default::default(),
                    pred,
                    insert: c.insert,
                }
            })
            .collect()
    }

    /// Takes all the changes in `other` which are not in `self` and applies them
    pub fn merge(&mut self, other: &mut Self) -> Result<Vec<ChangeHash>, AutomergeError> {
        // TODO: Make this fallible and figure out how to do this transactionally
        let changes = self
            .get_changes_added(other)
            .into_iter()
            .cloned()
            .collect::<Vec<_>>();
        self.apply_changes(&changes)?;
        Ok(self.get_heads())
    }

    pub fn save(&mut self) -> Vec<u8> {
        let heads = self.get_heads();
        let c = self.history.iter();
        let ops = self.ops.iter();
        let bytes = encode_document(heads, c, ops, &self.ops.m.actors, &self.ops.m.props.cache);
        self.saved = self.get_heads();
        bytes
    }

    pub fn save_incremental(&mut self) -> Vec<u8> {
        let changes = self.get_changes(self.saved.as_slice());
        let mut bytes = vec![];
        for c in changes {
            bytes.extend(c.raw_bytes());
        }
        if !bytes.is_empty() {
            self.saved = self.get_heads()
        }
        bytes
    }

    /// Filter the changes down to those that are not transitive dependencies of the heads.
    ///
    /// Thus a graph with these heads has not seen the remaining changes.
    pub(crate) fn filter_changes(&self, heads: &[ChangeHash], changes: &mut HashSet<ChangeHash>) {
        // Reduce the working set to find to those which we may be able to find.
        // This filters out those hashes that are successors of or concurrent with all of the
        // heads.
        // This can help in avoiding traversing the entire graph back to the roots when we try to
        // search for a hash we can know won't be found there.
        let max_head_index = heads
            .iter()
            .map(|h| self.history_index.get(h).unwrap_or(&0))
            .max()
            .unwrap_or(&0);
        let mut may_find: HashSet<ChangeHash> = changes
            .iter()
            .filter(|hash| {
                let change_index = self.history_index.get(hash).unwrap_or(&0);
                change_index <= max_head_index
            })
            .copied()
            .collect();

        if may_find.is_empty() {
            return;
        }

        let mut queue: VecDeque<_> = heads.iter().collect();
        let mut seen = HashSet::new();
        while let Some(hash) = queue.pop_front() {
            if seen.contains(hash) {
                continue;
            }
            seen.insert(hash);

            let removed = may_find.remove(hash);
            changes.remove(hash);
            if may_find.is_empty() {
                break;
            }

            for dep in self
                .history_index
                .get(hash)
                .and_then(|i| self.history.get(*i))
                .map(|c| c.deps.as_slice())
                .unwrap_or_default()
            {
                // if we just removed something from our hashes then it is likely there is more
                // down here so do a quick inspection on the children.
                // When we don't remove anything it is less likely that there is something down
                // that chain so delay it.
                if removed {
                    queue.push_front(dep);
                } else {
                    queue.push_back(dep);
                }
            }
        }
    }

    pub fn get_missing_deps(&self, heads: &[ChangeHash]) -> Vec<ChangeHash> {
        let in_queue: HashSet<_> = self.queue.iter().map(|change| change.hash).collect();
        let mut missing = HashSet::new();

        for head in self.queue.iter().flat_map(|change| &change.deps) {
            if !self.history_index.contains_key(head) {
                missing.insert(head);
            }
        }

        for head in heads {
            if !self.history_index.contains_key(head) {
                missing.insert(head);
            }
        }

        let mut missing = missing
            .into_iter()
            .filter(|hash| !in_queue.contains(hash))
            .copied()
            .collect::<Vec<_>>();
        missing.sort();
        missing
    }

    fn get_changes_fast(&self, have_deps: &[ChangeHash]) -> Option<Vec<&Change>> {
        if have_deps.is_empty() {
            return Some(self.history.iter().collect());
        }

        let lowest_idx = have_deps
            .iter()
            .filter_map(|h| self.history_index.get(h))
            .min()?
            + 1;

        let mut missing_changes = vec![];
        let mut has_seen: HashSet<_> = have_deps.iter().collect();
        for change in &self.history[lowest_idx..] {
            let deps_seen = change.deps.iter().filter(|h| has_seen.contains(h)).count();
            if deps_seen > 0 {
                if deps_seen != change.deps.len() {
                    // future change depends on something we haven't seen - fast path cant work
                    return None;
                }
                missing_changes.push(change);
                has_seen.insert(&change.hash);
            }
        }

        // if we get to the end and there is a head we haven't seen then fast path cant work
        if self.get_heads().iter().all(|h| has_seen.contains(h)) {
            Some(missing_changes)
        } else {
            None
        }
    }

    fn get_changes_slow(&self, have_deps: &[ChangeHash]) -> Vec<&Change> {
        let mut stack: Vec<_> = have_deps.iter().collect();
        let mut has_seen = HashSet::new();
        while let Some(hash) = stack.pop() {
            if has_seen.contains(&hash) {
                continue;
            }
            if let Some(change) = self
                .history_index
                .get(hash)
                .and_then(|i| self.history.get(*i))
            {
                stack.extend(change.deps.iter());
            }
            has_seen.insert(hash);
        }
        self.history
            .iter()
            .filter(|change| !has_seen.contains(&change.hash))
            .collect()
    }

    pub fn get_last_local_change(&self) -> Option<&Change> {
        return self
            .history
            .iter()
            .rev()
            .find(|c| c.actor_id() == self.get_actor());
    }

    pub fn get_changes(&self, have_deps: &[ChangeHash]) -> Vec<&Change> {
        if let Some(changes) = self.get_changes_fast(have_deps) {
            changes
        } else {
            self.get_changes_slow(have_deps)
        }
    }

    fn clock_at(&self, heads: &[ChangeHash]) -> Clock {
        let mut clock = Clock::new();
        let mut seen = HashSet::new();
        let mut to_see = heads.to_vec();
        // FIXME - faster
        while let Some(hash) = to_see.pop() {
            if let Some(c) = self.get_change_by_hash(&hash) {
                for h in &c.deps {
                    if !seen.contains(h) {
                        to_see.push(*h);
                    }
                }
                let actor = self.ops.m.actors.lookup(c.actor_id()).unwrap();
                clock.include(actor, c.max_op());
                seen.insert(hash);
            }
        }
        clock
    }

    pub fn get_change_by_hash(&self, hash: &ChangeHash) -> Option<&Change> {
        self.history_index
            .get(hash)
            .and_then(|index| self.history.get(*index))
    }

    pub fn get_changes_added<'a>(&self, other: &'a Self) -> Vec<&'a Change> {
        // Depth-first traversal from the heads through the dependency graph,
        // until we reach a change that is already present in other
        let mut stack: Vec<_> = other.get_heads();
        let mut seen_hashes = HashSet::new();
        let mut added_change_hashes = Vec::new();
        while let Some(hash) = stack.pop() {
            if !seen_hashes.contains(&hash) && self.get_change_by_hash(&hash).is_none() {
                seen_hashes.insert(hash);
                added_change_hashes.push(hash);
                if let Some(change) = other.get_change_by_hash(&hash) {
                    stack.extend(&change.deps);
                }
            }
        }
        // Return those changes in the reverse of the order in which the depth-first search
        // found them. This is not necessarily a topological sort, but should usually be close.
        added_change_hashes.reverse();
        added_change_hashes
            .into_iter()
            .filter_map(|h| other.get_change_by_hash(&h))
            .collect()
    }

    /// Get the heads of this document.
    pub fn get_heads(&self) -> Vec<ChangeHash> {
        let mut deps: Vec<_> = self.deps.iter().copied().collect();
        deps.sort_unstable();
        deps
    }

    fn get_hash(&self, actor: usize, seq: u64) -> Result<ChangeHash, AutomergeError> {
        self.states
            .get(&actor)
            .and_then(|v| v.get(seq as usize - 1))
            .and_then(|&i| self.history.get(i))
            .map(|c| c.hash)
            .ok_or(AutomergeError::InvalidSeq(seq))
    }

    pub(crate) fn update_history(&mut self, change: Change) -> usize {
        self.max_op = std::cmp::max(self.max_op, change.start_op + change.len() as u64 - 1);

        self.update_deps(&change);

        let history_index = self.history.len();

        self.states
            .entry(self.ops.m.actors.cache(change.actor_id().clone()))
            .or_default()
            .push(history_index);

        self.history_index.insert(change.hash, history_index);
        self.history.push(change);

        history_index
    }

    fn update_deps(&mut self, change: &Change) {
        for d in &change.deps {
            self.deps.remove(d);
        }
        self.deps.insert(change.hash);
    }

    pub fn import(&self, s: &str) -> Result<ExId, AutomergeError> {
        if s == "_root" {
            Ok(ExId::Root)
        } else {
            let n = s
                .find('@')
                .ok_or_else(|| AutomergeError::InvalidOpId(s.to_owned()))?;
            let counter = s[0..n]
                .parse()
                .map_err(|_| AutomergeError::InvalidOpId(s.to_owned()))?;
            let actor = ActorId::from(hex::decode(&s[(n + 1)..]).unwrap());
            let actor = self
                .ops
                .m
                .actors
                .lookup(&actor)
                .ok_or_else(|| AutomergeError::InvalidOpId(s.to_owned()))?;
            Ok(ExId::Id(
                counter,
                self.ops.m.actors.cache[actor].clone(),
                actor,
            ))
        }
    }

    pub(crate) fn to_string<E: Exportable>(&self, id: E) -> String {
        match id.export() {
            Export::Id(id) => format!("{}@{}", id.counter(), self.ops.m.actors[id.actor()]),
            Export::Prop(index) => self.ops.m.props[index].clone(),
            Export::Special(s) => s,
        }
    }

    pub fn dump(&self) {
        log!(
            "  {:12} {:12} {:12} {} {} {}",
            "id",
            "obj",
            "key",
            "value",
            "pred",
            "succ"
        );
        for i in self.ops.iter() {
            let id = self.to_string(i.id);
            let obj = self.to_string(i.obj);
            let key = match i.key {
                Key::Map(n) => self.ops.m.props[n].clone(),
                Key::Seq(n) => self.to_string(n),
            };
            let value: String = match &i.action {
                OpType::Set(value) => format!("{}", value),
                OpType::Make(obj) => format!("make({})", obj),
                OpType::Inc(obj) => format!("inc({})", obj),
                OpType::MarkBegin(m) => format!("mark({}={})", m.name, m.value),
                OpType::MarkEnd(_) => "/mark".into(),
                OpType::Del => format!("del{}", 0),
            };
            let pred: Vec<_> = i.pred.iter().map(|id| self.to_string(*id)).collect();
            let succ: Vec<_> = i.succ.iter().map(|id| self.to_string(*id)).collect();
            log!(
                "  {:12} {:12} {:12} {} {:?} {:?}",
                id,
                obj,
                key,
                value,
                pred,
                succ
            );
        }
    }

    #[cfg(feature = "optree-visualisation")]
    pub fn visualise_optree(&self) -> String {
        self.ops.visualise()
    }
}

impl Default for Automerge {
    fn default() -> Self {
        Self::new()
    }
}

#[cfg(test)]
mod tests {
    use itertools::Itertools;
    use pretty_assertions::assert_eq;

    use super::*;
    use crate::transaction::Transactable;
    use crate::*;
    use std::convert::TryInto;

    #[test]
    fn insert_op() -> Result<(), AutomergeError> {
        let mut doc = Automerge::new();
        doc.set_actor(ActorId::random());
        let mut tx = doc.transaction();
        tx.set(ROOT, "hello", "world")?;
        tx.value(ROOT, "hello")?;
        tx.commit();
        Ok(())
    }

    #[test]
    fn test_set() -> Result<(), AutomergeError> {
        let mut doc = Automerge::new();
        let mut tx = doc.transaction();
        // setting a scalar value shouldn't return an opid as no object was created.
        assert!(tx.set(ROOT, "a", 1)?.is_none());
        // setting the same value shouldn't return an opid as there is no change.
        assert!(tx.set(ROOT, "a", 1)?.is_none());

        assert!(tx.set(ROOT, "b", Value::map())?.is_some());
        // object already exists at b but setting a map again overwrites it so we get an opid.
        assert!(tx.set(ROOT, "b", Value::map())?.is_some());
        tx.commit();
        Ok(())
    }

    #[test]
    fn test_list() -> Result<(), AutomergeError> {
        let mut doc = Automerge::new();
        doc.set_actor(ActorId::random());
        let mut tx = doc.transaction();
        let list_id = tx.set(ROOT, "items", Value::list())?.unwrap();
        tx.set(ROOT, "zzz", "zzzval")?;
        assert!(tx.value(ROOT, "items")?.unwrap().1 == list_id);
        tx.insert(&list_id, 0, "a")?;
        tx.insert(&list_id, 0, "b")?;
        tx.insert(&list_id, 2, "c")?;
        tx.insert(&list_id, 1, "d")?;
        assert!(tx.value(&list_id, 0)?.unwrap().0 == "b".into());
        assert!(tx.value(&list_id, 1)?.unwrap().0 == "d".into());
        assert!(tx.value(&list_id, 2)?.unwrap().0 == "a".into());
        assert!(tx.value(&list_id, 3)?.unwrap().0 == "c".into());
        assert!(tx.length(&list_id) == 4);
        tx.commit();
        doc.save();
        Ok(())
    }

    #[test]
    fn test_del() -> Result<(), AutomergeError> {
        let mut doc = Automerge::new();
        doc.set_actor(ActorId::random());
        let mut tx = doc.transaction();
        tx.set(ROOT, "xxx", "xxx")?;
        assert!(!tx.values(ROOT, "xxx")?.is_empty());
        tx.del(ROOT, "xxx")?;
        assert!(tx.values(ROOT, "xxx")?.is_empty());
        tx.commit();
        Ok(())
    }

    #[test]
    fn test_inc() -> Result<(), AutomergeError> {
        let mut doc = Automerge::new();
        let mut tx = doc.transaction();
        tx.set(ROOT, "counter", Value::counter(10))?;
        assert!(tx.value(ROOT, "counter")?.unwrap().0 == Value::counter(10));
        tx.inc(ROOT, "counter", 10)?;
        assert!(tx.value(ROOT, "counter")?.unwrap().0 == Value::counter(20));
        tx.inc(ROOT, "counter", -5)?;
        assert!(tx.value(ROOT, "counter")?.unwrap().0 == Value::counter(15));
        tx.commit();
        Ok(())
    }

    #[test]
    fn test_save_incremental() -> Result<(), AutomergeError> {
        let mut doc = Automerge::new();

        let mut tx = doc.transaction();
        tx.set(ROOT, "foo", 1)?;
        tx.commit();

        let save1 = doc.save();

        let mut tx = doc.transaction();
        tx.set(ROOT, "bar", 2)?;
        tx.commit();

        let save2 = doc.save_incremental();

        let mut tx = doc.transaction();
        tx.set(ROOT, "baz", 3)?;
        tx.commit();

        let save3 = doc.save_incremental();

        let mut save_a: Vec<u8> = vec![];
        save_a.extend(&save1);
        save_a.extend(&save2);
        save_a.extend(&save3);

        assert!(doc.save_incremental().is_empty());

        let save_b = doc.save();

        assert!(save_b.len() < save_a.len());

        let mut doc_a = Automerge::load(&save_a)?;
        let mut doc_b = Automerge::load(&save_b)?;

        assert!(doc_a.values(ROOT, "baz")? == doc_b.values(ROOT, "baz")?);

        assert!(doc_a.save() == doc_b.save());

        Ok(())
    }

    #[test]
    fn test_save_text() -> Result<(), AutomergeError> {
        let mut doc = Automerge::new();
        let mut tx = doc.transaction();
        let text = tx.set(ROOT, "text", Value::text())?.unwrap();
        tx.commit();
        let heads1 = doc.get_heads();
        let mut tx = doc.transaction();
        tx.splice_text(&text, 0, 0, "hello world")?;
        tx.commit();
        let heads2 = doc.get_heads();
        let mut tx = doc.transaction();
        tx.splice_text(&text, 6, 0, "big bad ")?;
        tx.commit();
        let heads3 = doc.get_heads();

        assert!(&doc.text(&text)? == "hello big bad world");
        assert!(&doc.text_at(&text, &heads1)?.is_empty());
        assert!(&doc.text_at(&text, &heads2)? == "hello world");
        assert!(&doc.text_at(&text, &heads3)? == "hello big bad world");

        Ok(())
    }

    #[test]
    fn test_props_vals_at() -> Result<(), AutomergeError> {
        let mut doc = Automerge::new();
        doc.set_actor("aaaa".try_into().unwrap());
        let mut tx = doc.transaction();
        tx.set(ROOT, "prop1", "val1")?;
        tx.commit();
        doc.get_heads();
        let heads1 = doc.get_heads();
        let mut tx = doc.transaction();
        tx.set(ROOT, "prop1", "val2")?;
        tx.commit();
        doc.get_heads();
        let heads2 = doc.get_heads();
        let mut tx = doc.transaction();
        tx.set(ROOT, "prop2", "val3")?;
        tx.commit();
        doc.get_heads();
        let heads3 = doc.get_heads();
        let mut tx = doc.transaction();
        tx.del(ROOT, "prop1")?;
        tx.commit();
        doc.get_heads();
        let heads4 = doc.get_heads();
        let mut tx = doc.transaction();
        tx.set(ROOT, "prop3", "val4")?;
        tx.commit();
        doc.get_heads();
        let heads5 = doc.get_heads();
        assert!(doc.keys_at(ROOT, &heads1).collect_vec() == vec!["prop1".to_owned()]);
        assert_eq!(doc.length_at(ROOT, &heads1), 1);
        assert!(doc.value_at(ROOT, "prop1", &heads1)?.unwrap().0 == Value::str("val1"));
        assert!(doc.value_at(ROOT, "prop2", &heads1)? == None);
        assert!(doc.value_at(ROOT, "prop3", &heads1)? == None);

        assert!(doc.keys_at(ROOT, &heads2).collect_vec() == vec!["prop1".to_owned()]);
        assert_eq!(doc.length_at(ROOT, &heads2), 1);
        assert!(doc.value_at(ROOT, "prop1", &heads2)?.unwrap().0 == Value::str("val2"));
        assert!(doc.value_at(ROOT, "prop2", &heads2)? == None);
        assert!(doc.value_at(ROOT, "prop3", &heads2)? == None);

        assert!(
            doc.keys_at(ROOT, &heads3).collect_vec()
                == vec!["prop1".to_owned(), "prop2".to_owned()]
        );
        assert_eq!(doc.length_at(ROOT, &heads3), 2);
        assert!(doc.value_at(ROOT, "prop1", &heads3)?.unwrap().0 == Value::str("val2"));
        assert!(doc.value_at(ROOT, "prop2", &heads3)?.unwrap().0 == Value::str("val3"));
        assert!(doc.value_at(ROOT, "prop3", &heads3)? == None);

        assert!(doc.keys_at(ROOT, &heads4).collect_vec() == vec!["prop2".to_owned()]);
        assert_eq!(doc.length_at(ROOT, &heads4), 1);
        assert!(doc.value_at(ROOT, "prop1", &heads4)? == None);
        assert!(doc.value_at(ROOT, "prop2", &heads4)?.unwrap().0 == Value::str("val3"));
        assert!(doc.value_at(ROOT, "prop3", &heads4)? == None);

        assert!(
            doc.keys_at(ROOT, &heads5).collect_vec()
                == vec!["prop2".to_owned(), "prop3".to_owned()]
        );
        assert_eq!(doc.length_at(ROOT, &heads5), 2);
        assert_eq!(doc.length(ROOT), 2);
        assert!(doc.value_at(ROOT, "prop1", &heads5)? == None);
        assert!(doc.value_at(ROOT, "prop2", &heads5)?.unwrap().0 == Value::str("val3"));
        assert!(doc.value_at(ROOT, "prop3", &heads5)?.unwrap().0 == Value::str("val4"));

        assert_eq!(doc.keys_at(ROOT, &[]).count(), 0);
        assert_eq!(doc.length_at(ROOT, &[]), 0);
        assert!(doc.value_at(ROOT, "prop1", &[])? == None);
        assert!(doc.value_at(ROOT, "prop2", &[])? == None);
        assert!(doc.value_at(ROOT, "prop3", &[])? == None);
        Ok(())
    }

    #[test]
    fn test_len_at() -> Result<(), AutomergeError> {
        let mut doc = Automerge::new();
        doc.set_actor("aaaa".try_into().unwrap());

        let mut tx = doc.transaction();
        let list = tx.set(ROOT, "list", Value::list())?.unwrap();
        tx.commit();
        let heads1 = doc.get_heads();

        let mut tx = doc.transaction();
        tx.insert(&list, 0, Value::int(10))?;
        tx.commit();
        let heads2 = doc.get_heads();

        let mut tx = doc.transaction();
        tx.set(&list, 0, Value::int(20))?;
        tx.insert(&list, 0, Value::int(30))?;
        tx.commit();
        let heads3 = doc.get_heads();

        let mut tx = doc.transaction();
        tx.set(&list, 1, Value::int(40))?;
        tx.insert(&list, 1, Value::int(50))?;
        tx.commit();
        let heads4 = doc.get_heads();

        let mut tx = doc.transaction();
        tx.del(&list, 2)?;
        tx.commit();
        let heads5 = doc.get_heads();

        let mut tx = doc.transaction();
        tx.del(&list, 0)?;
        tx.commit();
        let heads6 = doc.get_heads();

        assert!(doc.length_at(&list, &heads1) == 0);
        assert!(doc.value_at(&list, 0, &heads1)?.is_none());

        assert!(doc.length_at(&list, &heads2) == 1);
        assert!(doc.value_at(&list, 0, &heads2)?.unwrap().0 == Value::int(10));

        assert!(doc.length_at(&list, &heads3) == 2);
<<<<<<< HEAD
=======
        //doc.dump();
        log!("{:?}", doc.value_at(&list, 0, &heads3)?.unwrap().0);
>>>>>>> 6b505419
        assert!(doc.value_at(&list, 0, &heads3)?.unwrap().0 == Value::int(30));
        assert!(doc.value_at(&list, 1, &heads3)?.unwrap().0 == Value::int(20));

        assert!(doc.length_at(&list, &heads4) == 3);
        assert!(doc.value_at(&list, 0, &heads4)?.unwrap().0 == Value::int(30));
        assert!(doc.value_at(&list, 1, &heads4)?.unwrap().0 == Value::int(50));
        assert!(doc.value_at(&list, 2, &heads4)?.unwrap().0 == Value::int(40));

        assert!(doc.length_at(&list, &heads5) == 2);
        assert!(doc.value_at(&list, 0, &heads5)?.unwrap().0 == Value::int(30));
        assert!(doc.value_at(&list, 1, &heads5)?.unwrap().0 == Value::int(50));

        assert!(doc.length_at(&list, &heads6) == 1);
        assert!(doc.length(&list) == 1);
        assert!(doc.value_at(&list, 0, &heads6)?.unwrap().0 == Value::int(50));

        Ok(())
    }

    #[test]
    fn keys_iter() {
        let mut doc = Automerge::new();
        let mut tx = doc.transaction();
        tx.set(ROOT, "a", 3).unwrap();
        tx.set(ROOT, "b", 4).unwrap();
        tx.set(ROOT, "c", 5).unwrap();
        tx.set(ROOT, "d", 6).unwrap();
        tx.commit();
        let mut tx = doc.transaction();
        tx.set(ROOT, "a", 7).unwrap();
        tx.commit();
        let mut tx = doc.transaction();
        tx.set(ROOT, "a", 8).unwrap();
        tx.set(ROOT, "d", 9).unwrap();
        tx.commit();
        assert_eq!(doc.keys(ROOT).count(), 4);

        let mut keys = doc.keys(ROOT);
        assert_eq!(keys.next(), Some("a".into()));
        assert_eq!(keys.next(), Some("b".into()));
        assert_eq!(keys.next(), Some("c".into()));
        assert_eq!(keys.next(), Some("d".into()));
        assert_eq!(keys.next(), None);

        let mut keys = doc.keys(ROOT);
        assert_eq!(keys.next_back(), Some("d".into()));
        assert_eq!(keys.next_back(), Some("c".into()));
        assert_eq!(keys.next_back(), Some("b".into()));
        assert_eq!(keys.next_back(), Some("a".into()));
        assert_eq!(keys.next_back(), None);

        let mut keys = doc.keys(ROOT);
        assert_eq!(keys.next(), Some("a".into()));
        assert_eq!(keys.next_back(), Some("d".into()));
        assert_eq!(keys.next_back(), Some("c".into()));
        assert_eq!(keys.next_back(), Some("b".into()));
        assert_eq!(keys.next_back(), None);

        let mut keys = doc.keys(ROOT);
        assert_eq!(keys.next_back(), Some("d".into()));
        assert_eq!(keys.next(), Some("a".into()));
        assert_eq!(keys.next(), Some("b".into()));
        assert_eq!(keys.next(), Some("c".into()));
        assert_eq!(keys.next(), None);
        let keys = doc.keys(ROOT);
        assert_eq!(keys.collect::<Vec<_>>(), vec!["a", "b", "c", "d"]);
    }

    #[test]
    fn rolling_back_transaction_has_no_effect() {
        let mut doc = Automerge::new();
        let old_states = doc.states.clone();
        let bytes = doc.save();
        let tx = doc.transaction();
        tx.rollback();
        let new_states = doc.states.clone();
        assert_eq!(old_states, new_states);
        let new_bytes = doc.save();
        assert_eq!(bytes, new_bytes);
    }

    #[test]
    fn mutate_old_objects() {
        let mut doc = Automerge::new();
        let mut tx = doc.transaction();
        // create a map
        let map1 = tx.set(&ROOT, "a", Value::map()).unwrap().unwrap();
        tx.set(&map1, "b", 1).unwrap();
        // overwrite the first map with a new one
        let map2 = tx.set(&ROOT, "a", Value::map()).unwrap().unwrap();
        tx.set(&map2, "c", 2).unwrap();
        tx.commit();

        // we can get the new map by traversing the tree
        let map = doc.value(&ROOT, "a").unwrap().unwrap().1;
        assert_eq!(doc.value(&map, "b").unwrap(), None);
        // and get values from it
        assert_eq!(
            doc.value(&map, "c").unwrap().map(|s| s.0),
            Some(ScalarValue::Int(2).into())
        );

        // but we can still access the old one if we know the ID!
        assert_eq!(doc.value(&map1, "b").unwrap().unwrap().0, Value::int(1));
        // and even set new things in it!
        let mut tx = doc.transaction();
        tx.set(&map1, "c", 3).unwrap();
        tx.commit();

        assert_eq!(doc.value(&map1, "c").unwrap().unwrap().0, Value::int(3));
    }
}<|MERGE_RESOLUTION|>--- conflicted
+++ resolved
@@ -283,8 +283,8 @@
         Ok(buffer)
     }
 
-    pub fn list(&self, obj: &ExId) -> Result<Vec<(Value, ExId)>, AutomergeError> {
-        let obj = self.exid_to_obj(obj)?;
+    pub fn list<O: AsRef<ExId>>(&self, obj: O) -> Result<Vec<(Value, ExId)>, AutomergeError> {
+        let obj = self.exid_to_obj(obj.as_ref())?;
         let query = self.ops.search(obj, query::ListVals::new());
         Ok(query
             .ops
@@ -293,12 +293,12 @@
             .collect())
     }
 
-    pub fn list_at(
+    pub fn list_at<O: AsRef<ExId>>(
         &self,
-        obj: &ExId,
+        obj: O,
         heads: &[ChangeHash],
     ) -> Result<Vec<(Value, ExId)>, AutomergeError> {
-        let obj = self.exid_to_obj(obj)?;
+        let obj = self.exid_to_obj(obj.as_ref())?;
         let clock = self.clock_at(heads);
         let query = self.ops.search(obj, query::ListValsAt::new(clock));
         Ok(query
@@ -308,20 +308,20 @@
             .collect())
     }
 
-    pub fn spans(&self, obj: &ExId) -> Result<Vec<query::Span>, AutomergeError> {
-        let obj = self.exid_to_obj(obj)?;
+    pub fn spans<O: AsRef<ExId>>(&self, obj: O) -> Result<Vec<query::Span>, AutomergeError> {
+        let obj = self.exid_to_obj(obj.as_ref())?;
         let mut query = self.ops.search(obj, query::Spans::new());
         query.check_marks();
         Ok(query.spans)
     }
 
-    pub fn blame(
+    pub fn blame<O: AsRef<ExId>>(
         &self,
-        obj: &ExId,
+        obj: O,
         baseline: &[ChangeHash],
         change_sets: &[Vec<ChangeHash>],
     ) -> Result<Vec<query::ChangeSet>, AutomergeError> {
-        let obj = self.exid_to_obj(obj)?;
+        let obj = self.exid_to_obj(obj.as_ref())?;
         let baseline = self.clock_at(baseline);
         let change_sets: Vec<Clock> = change_sets.iter().map(|p| self.clock_at(p)).collect();
         let mut query = self
@@ -331,8 +331,8 @@
         Ok(query.change_sets)
     }
 
-    pub fn raw_spans(&self, obj: &ExId) -> Result<Vec<query::SpanInfo>, AutomergeError> {
-        let obj = self.exid_to_obj(obj)?;
+    pub fn raw_spans<O: AsRef<ExId>>(&self, obj: O) -> Result<Vec<query::SpanInfo>, AutomergeError> {
+        let obj = self.exid_to_obj(obj.as_ref())?;
         let query = self.ops.search(obj, query::RawSpans::new());
         let result = query
             .spans
@@ -348,38 +348,6 @@
             .collect();
         Ok(result)
     }
-
-    /*
-        #[allow(clippy::too_many_arguments)]
-        pub fn mark(
-            &mut self,
-            obj: &ExId,
-            start: usize,
-            expand_start: bool,
-            end: usize,
-            expand_end: bool,
-            mark: &str,
-            value: ScalarValue,
-        ) -> Result<(), AutomergeError> {
-            let obj = self.exid_to_obj(obj)?;
-
-            self.do_insert(obj, start, OpType::mark(mark.into(), expand_start, value))?;
-            self.do_insert(obj, end, OpType::MarkEnd(expand_end))?;
-
-            Ok(())
-        }
-
-        pub fn unmark(
-            &self,
-            _obj: &ExId,
-            _start: usize,
-            _end: usize,
-            _inclusive: bool,
-            _mark: &str,
-        ) -> Result<String, AutomergeError> {
-            unimplemented!()
-        }
-    */
 
     // TODO - I need to return these OpId's here **only** to get
     // the legacy conflicts format of { [opid]: value }
@@ -1212,11 +1180,7 @@
         assert!(doc.value_at(&list, 0, &heads2)?.unwrap().0 == Value::int(10));
 
         assert!(doc.length_at(&list, &heads3) == 2);
-<<<<<<< HEAD
-=======
-        //doc.dump();
-        log!("{:?}", doc.value_at(&list, 0, &heads3)?.unwrap().0);
->>>>>>> 6b505419
+
         assert!(doc.value_at(&list, 0, &heads3)?.unwrap().0 == Value::int(30));
         assert!(doc.value_at(&list, 1, &heads3)?.unwrap().0 == Value::int(20));
 
