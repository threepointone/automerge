use std::collections::{HashMap, HashSet, VecDeque};

use crate::change::encode_document;
use crate::exid::ExId;
use crate::keys::Keys;
use crate::op_set::OpSet;
use crate::transaction::{self, CommitOptions, Failure, Success, Transaction, TransactionInner};
use crate::types::{
    ActorId, ChangeHash, Clock, ElemId, Export, Exportable, Key, ObjId, Op, OpId, OpType,
    ScalarValue, Value,
};
use crate::KeysAt;
use crate::{legacy, query, types, ObjType};
use crate::{AutomergeError, Change, Prop};

#[derive(Debug, Clone)]
pub(crate) enum Actor {
    Unused(ActorId),
    Cached(usize),
}

/// An automerge document.
#[derive(Debug, Clone)]
pub struct Automerge {
    pub(crate) queue: Vec<Change>,
    pub(crate) history: Vec<Change>,
    pub(crate) history_index: HashMap<ChangeHash, usize>,
    pub(crate) states: HashMap<usize, Vec<usize>>,
    pub(crate) deps: HashSet<ChangeHash>,
    pub(crate) saved: Vec<ChangeHash>,
    pub(crate) ops: OpSet,
    pub(crate) actor: Actor,
    pub(crate) max_op: u64,
}

impl Automerge {
    /// Create a new document with a random actor id.
    pub fn new() -> Self {
        Automerge {
            queue: vec![],
            history: vec![],
            history_index: HashMap::new(),
            states: HashMap::new(),
            ops: Default::default(),
            deps: Default::default(),
            saved: Default::default(),
            actor: Actor::Unused(ActorId::random()),
            max_op: 0,
        }
    }

    /// Set the actor id for this document.
    pub fn with_actor(mut self, actor: ActorId) -> Self {
        self.actor = Actor::Unused(actor);
        self
    }

    /// Set the actor id for this document.
    pub fn set_actor(&mut self, actor: ActorId) -> &mut Self {
        self.actor = Actor::Unused(actor);
        self
    }

    /// Get the current actor id of this document.
    pub fn get_actor(&self) -> &ActorId {
        match &self.actor {
            Actor::Unused(actor) => actor,
            Actor::Cached(index) => self.ops.m.actors.get(*index),
        }
    }

    pub(crate) fn get_actor_index(&mut self) -> usize {
        match &mut self.actor {
            Actor::Unused(actor) => {
                let index = self
                    .ops
                    .m
                    .actors
                    .cache(std::mem::replace(actor, ActorId::from(&[][..])));
                self.actor = Actor::Cached(index);
                index
            }
            Actor::Cached(index) => *index,
        }
    }

    /// Start a transaction.
    pub fn transaction(&mut self) -> Transaction {
        let actor = self.get_actor_index();
        let seq = self.states.get(&actor).map_or(0, |v| v.len()) as u64 + 1;
        let mut deps = self.get_heads();
        if seq > 1 {
            let last_hash = self.get_hash(actor, seq - 1).unwrap();
            if !deps.contains(&last_hash) {
                deps.push(last_hash);
            }
        }

        let tx_inner = TransactionInner {
            actor,
            seq,
            start_op: self.max_op + 1,
            time: 0,
            message: None,
            extra_bytes: Default::default(),
            hash: None,
            operations: vec![],
            deps,
        };
        Transaction {
            inner: Some(tx_inner),
            doc: self,
        }
    }

    /// Run a transaction on this document in a closure, automatically handling commit or rollback
    /// afterwards.
    pub fn transact<F, O, E>(&mut self, f: F) -> transaction::Result<O, E>
    where
        F: FnOnce(&mut Transaction) -> Result<O, E>,
    {
        let mut tx = self.transaction();
        let result = f(&mut tx);
        match result {
            Ok(result) => Ok(Success {
                result,
                hash: tx.commit(),
            }),
            Err(error) => Err(Failure {
                error,
                cancelled: tx.rollback(),
            }),
        }
    }

    /// Like [`Self::transact`] but with a function for generating the commit options.
    pub fn transact_with<F, O, E, C>(&mut self, c: C, f: F) -> transaction::Result<O, E>
    where
        F: FnOnce(&mut Transaction) -> Result<O, E>,
        C: FnOnce(&O) -> CommitOptions,
    {
        let mut tx = self.transaction();
        let result = f(&mut tx);
        match result {
            Ok(result) => {
                let commit_options = c(&result);
                Ok(Success {
                    result,
                    hash: tx.commit_with(commit_options),
                })
            }
            Err(error) => Err(Failure {
                error,
                cancelled: tx.rollback(),
            }),
        }
    }

    /// Fork this document at the current point for use by a different actor.
    pub fn fork(&self) -> Self {
        let mut f = self.clone();
        f.set_actor(ActorId::random());
        f
    }

    fn insert_op(&mut self, op: Op) -> Op {
        let q = self.ops.search(op.obj, query::SeekOp::new(&op));

        for i in q.succ {
            self.ops.replace(op.obj, i, |old_op| old_op.add_succ(&op));
        }

        if !op.is_del() {
            self.ops.insert(q.pos, op.clone());
        }
        op
    }

    // KeysAt::()
    // LenAt::()
    // PropAt::()
    // NthAt::()

    /// Get the keys of the object `obj`.
    ///
    /// For a map this returns the keys of the map.
    /// For a list this returns the element ids (opids) encoded as strings.
    pub fn keys<O: AsRef<ExId>>(&self, obj: O) -> Keys {
        if let Ok(obj) = self.exid_to_obj(obj.as_ref()) {
            let iter_keys = self.ops.keys(obj);
            Keys::new(self, iter_keys)
        } else {
            Keys::new(self, None)
        }
    }

    /// Historical version of [`keys`](Self::keys).
    pub fn keys_at<O: AsRef<ExId>>(&self, obj: O, heads: &[ChangeHash]) -> KeysAt {
        if let Ok(obj) = self.exid_to_obj(obj.as_ref()) {
            let clock = self.clock_at(heads);
            KeysAt::new(self, self.ops.keys_at(obj, clock))
        } else {
            KeysAt::new(self, None)
        }
    }

    /// Get the length of the given object.
    pub fn length<O: AsRef<ExId>>(&self, obj: O) -> usize {
        if let Ok(inner_obj) = self.exid_to_obj(obj.as_ref()) {
            match self.ops.object_type(&inner_obj) {
                Some(ObjType::Map) | Some(ObjType::Table) => self.keys(obj).count(),
                Some(ObjType::List) | Some(ObjType::Text) => {
                    self.ops.search(inner_obj, query::Len::new()).len
                }
                None => 0,
            }
        } else {
            0
        }
    }

    /// Historical version of [`length`](Self::length).
    pub fn length_at<O: AsRef<ExId>>(&self, obj: O, heads: &[ChangeHash]) -> usize {
        if let Ok(inner_obj) = self.exid_to_obj(obj.as_ref()) {
            let clock = self.clock_at(heads);
            match self.ops.object_type(&inner_obj) {
                Some(ObjType::Map) | Some(ObjType::Table) => self.keys_at(obj, heads).count(),
                Some(ObjType::List) | Some(ObjType::Text) => {
                    self.ops.search(inner_obj, query::LenAt::new(clock)).len
                }
                None => 0,
            }
        } else {
            0
        }
    }

    pub fn object_type<O: AsRef<ExId>>(&self, obj: O) -> Result<ObjType, AutomergeError> {
        let obj = self.exid_to_obj(obj.as_ref())?;
        self.ops.object_type(&obj).ok_or(AutomergeError::Fail)
    }

    pub(crate) fn exid_to_obj(&self, id: &ExId) -> Result<ObjId, AutomergeError> {
        match id {
            ExId::Root => Ok(ObjId::root()),
            ExId::Id(ctr, actor, idx) => {
                // do a direct get here b/c this could be foriegn and not be within the array
                // bounds
                if self.ops.m.actors.cache.get(*idx) == Some(actor) {
                    Ok(ObjId(OpId(*ctr, *idx)))
                } else {
                    // FIXME - make a real error
                    let idx = self
                        .ops
                        .m
                        .actors
                        .lookup(actor)
                        .ok_or(AutomergeError::Fail)?;
                    Ok(ObjId(OpId(*ctr, idx)))
                }
            }
        }
    }

    pub(crate) fn id_to_exid(&self, id: OpId) -> ExId {
        ExId::Id(id.0, self.ops.m.actors.cache[id.1].clone(), id.1)
    }

    /// Get the string represented by the given text object.
    pub fn text<O: AsRef<ExId>>(&self, obj: O) -> Result<String, AutomergeError> {
        let obj = self.exid_to_obj(obj.as_ref())?;
        let query = self.ops.search(obj, query::ListVals::new());
        let mut buffer = String::new();
        for q in &query.ops {
            if let OpType::Set(ScalarValue::Str(s)) = &q.action {
                buffer.push_str(s);
            }
        }
        Ok(buffer)
    }

    /// Historical version of [`text`](Self::text).
    pub fn text_at<O: AsRef<ExId>>(
        &self,
        obj: O,
        heads: &[ChangeHash],
    ) -> Result<String, AutomergeError> {
        let obj = self.exid_to_obj(obj.as_ref())?;
        let clock = self.clock_at(heads);
        let query = self.ops.search(obj, query::ListValsAt::new(clock));
        let mut buffer = String::new();
        for q in &query.ops {
            if let OpType::Set(ScalarValue::Str(s)) = &q.action {
                buffer.push_str(s);
            }
        }
        Ok(buffer)
    }

    pub fn list<O: AsRef<ExId>>(&self, obj: O) -> Result<Vec<(Value, ExId)>, AutomergeError> {
        let obj = self.exid_to_obj(obj.as_ref())?;
        let query = self.ops.search(obj, query::ListVals::new());
        Ok(query
            .ops
            .iter()
            .map(|o| (o.value(), self.id_to_exid(o.id)))
            .collect())
    }

    pub fn list_at<O: AsRef<ExId>>(
        &self,
        obj: O,
        heads: &[ChangeHash],
    ) -> Result<Vec<(Value, ExId)>, AutomergeError> {
        let obj = self.exid_to_obj(obj.as_ref())?;
        let clock = self.clock_at(heads);
        let query = self.ops.search(obj, query::ListValsAt::new(clock));
        Ok(query
            .ops
            .iter()
            .map(|o| (o.value(), self.id_to_exid(o.id)))
            .collect())
    }

    pub fn spans<O: AsRef<ExId>>(&self, obj: O) -> Result<Vec<query::Span>, AutomergeError> {
        let obj = self.exid_to_obj(obj.as_ref())?;
        let mut query = self.ops.search(obj, query::Spans::new());
        query.check_marks();
        Ok(query.spans)
    }

    pub fn attribute<O: AsRef<ExId>>(
        &self,
        obj: O,
        baseline: &[ChangeHash],
        change_sets: &[Vec<ChangeHash>],
    ) -> Result<Vec<query::ChangeSet>, AutomergeError> {
        let obj = self.exid_to_obj(obj.as_ref())?;
        let baseline = self.clock_at(baseline);
        let change_sets: Vec<Clock> = change_sets.iter().map(|p| self.clock_at(p)).collect();
        let mut query = self
            .ops
            .search(obj, query::Attribute::new(baseline, change_sets));
        query.finish();
        Ok(query.change_sets)
    }

    pub fn attribute2<O: AsRef<ExId>>(
        &self,
        obj: O,
        baseline: &[ChangeHash],
        change_sets: &[Vec<ChangeHash>],
    ) -> Result<Vec<query::ChangeSet2>, AutomergeError> {
        let obj = self.exid_to_obj(obj.as_ref())?;
        let baseline = self.clock_at(baseline);
        let change_sets: Vec<Clock> = change_sets.iter().map(|p| self.clock_at(p)).collect();
        let mut query = self
            .ops
            .search(obj, query::Attribute2::new(baseline, change_sets));
        query.finish();
        Ok(query.change_sets)
    }

    pub fn raw_spans<O: AsRef<ExId>>(
        &self,
        obj: O,
    ) -> Result<Vec<query::SpanInfo>, AutomergeError> {
        let obj = self.exid_to_obj(obj.as_ref())?;
        let query = self.ops.search(obj, query::RawSpans::new());
        let result = query
            .spans
            .into_iter()
            .map(|s| query::SpanInfo {
                id: self.id_to_exid(s.id),
                time: self.history[s.change].time,
                start: s.start,
                end: s.end,
                span_type: s.name,
                value: s.value,
            })
            .collect();
        Ok(result)
    }

    // TODO - I need to return these OpId's here **only** to get
    // the legacy conflicts format of { [opid]: value }
    // Something better?
    /// Get a value out of the document.
    ///
    /// Returns both the value and the id of the operation that created it, useful for handling
    /// conflicts and serves as the object id if the value is an object.
    pub fn value<O: AsRef<ExId>, P: Into<Prop>>(
        &self,
        obj: O,
        prop: P,
    ) -> Result<Option<(Value, ExId)>, AutomergeError> {
        Ok(self.values(obj, prop.into())?.last().cloned())
    }

    /// Historical version of [`value`](Self::value).
    pub fn value_at<O: AsRef<ExId>, P: Into<Prop>>(
        &self,
        obj: O,
        prop: P,
        heads: &[ChangeHash],
    ) -> Result<Option<(Value, ExId)>, AutomergeError> {
        Ok(self.values_at(obj, prop, heads)?.last().cloned())
    }

    /// Get all values out of the document at this prop that conflict.
    ///
    /// Returns both the value and the id of the operation that created it, useful for handling
    /// conflicts and serves as the object id if the value is an object.
    pub fn values<O: AsRef<ExId>, P: Into<Prop>>(
        &self,
        obj: O,
        prop: P,
    ) -> Result<Vec<(Value, ExId)>, AutomergeError> {
        let obj = self.exid_to_obj(obj.as_ref())?;
        let result = match prop.into() {
            Prop::Map(p) => {
                let prop = self.ops.m.props.lookup(&p);
                if let Some(p) = prop {
                    self.ops
                        .search(obj, query::Prop::new(p))
                        .ops
                        .into_iter()
                        .map(|o| (o.value(), self.id_to_exid(o.id)))
                        .collect()
                } else {
                    vec![]
                }
            }
            Prop::Seq(n) => self
                .ops
                .search(obj, query::Nth::new(n))
                .ops
                .into_iter()
                .map(|o| (o.value(), self.id_to_exid(o.id)))
                .collect(),
        };
        Ok(result)
    }

    /// Historical version of [`values`](Self::values).
    pub fn values_at<O: AsRef<ExId>, P: Into<Prop>>(
        &self,
        obj: O,
        prop: P,
        heads: &[ChangeHash],
    ) -> Result<Vec<(Value, ExId)>, AutomergeError> {
        let prop = prop.into();
        let obj = self.exid_to_obj(obj.as_ref())?;
        let clock = self.clock_at(heads);
        let result = match prop {
            Prop::Map(p) => {
                let prop = self.ops.m.props.lookup(&p);
                if let Some(p) = prop {
                    self.ops
                        .search(obj, query::PropAt::new(p, clock))
                        .ops
                        .into_iter()
                        .map(|o| (o.value(), self.id_to_exid(o.id)))
                        .collect()
                } else {
                    vec![]
                }
            }
            Prop::Seq(n) => self
                .ops
                .search(obj, query::NthAt::new(n, clock))
                .ops
                .into_iter()
                .map(|o| (o.value(), self.id_to_exid(o.id)))
                .collect(),
        };
        Ok(result)
    }

    /// Load a document.
    pub fn load(data: &[u8]) -> Result<Self, AutomergeError> {
        let changes = Change::load_document(data)?;
        let mut doc = Self::new();
        doc.apply_changes(changes)?;
        Ok(doc)
    }

    /// Load an incremental save of a document.
    pub fn load_incremental(&mut self, data: &[u8]) -> Result<usize, AutomergeError> {
        let changes = Change::load_document(data)?;
        let start = self.ops.len();
        self.apply_changes(changes)?;
        let delta = self.ops.len() - start;
        Ok(delta)
    }

    fn duplicate_seq(&self, change: &Change) -> bool {
        let mut dup = false;
        if let Some(actor_index) = self.ops.m.actors.lookup(change.actor_id()) {
            if let Some(s) = self.states.get(&actor_index) {
                dup = s.len() >= change.seq as usize;
            }
        }
        dup
    }

<<<<<<< HEAD
=======
    /// Apply changes to this document.
>>>>>>> c51073c1
    pub fn apply_changes(&mut self, changes: Vec<Change>) -> Result<(), AutomergeError> {
        for c in changes {
            if !self.history_index.contains_key(&c.hash) {
                if self.duplicate_seq(&c) {
                    return Err(AutomergeError::DuplicateSeqNumber(
                        c.seq,
                        c.actor_id().clone(),
                    ));
                }
                if self.is_causally_ready(&c) {
                    self.apply_change(c);
                } else {
                    self.queue.push(c);
                }
            }
        }
        while let Some(c) = self.pop_next_causally_ready_change() {
            self.apply_change(c);
        }
        Ok(())
    }

    /// Apply a single change to this document.
    pub fn apply_change(&mut self, change: Change) {
        let ops = self.import_ops(&change, self.history.len());
        self.update_history(change);
        for op in ops {
            self.insert_op(op);
        }
    }

    fn is_causally_ready(&self, change: &Change) -> bool {
        change
            .deps
            .iter()
            .all(|d| self.history_index.contains_key(d))
    }

    fn pop_next_causally_ready_change(&mut self) -> Option<Change> {
        let mut index = 0;
        while index < self.queue.len() {
            if self.is_causally_ready(&self.queue[index]) {
                return Some(self.queue.swap_remove(index));
            }
            index += 1;
        }
        None
    }

    fn import_ops(&mut self, change: &Change, change_id: usize) -> Vec<Op> {
        change
            .iter_ops()
            .enumerate()
            .map(|(i, c)| {
                let actor = self.ops.m.actors.cache(change.actor_id().clone());
                let id = OpId(change.start_op + i as u64, actor);
                let obj = match c.obj {
                    legacy::ObjectId::Root => ObjId::root(),
                    legacy::ObjectId::Id(id) => ObjId(OpId(id.0, self.ops.m.actors.cache(id.1))),
                };
                let pred = c
                    .pred
                    .iter()
                    .map(|i| OpId(i.0, self.ops.m.actors.cache(i.1.clone())))
                    .collect();
                let key = match &c.key {
                    legacy::Key::Map(n) => Key::Map(self.ops.m.props.cache(n.to_string())),
                    legacy::Key::Seq(legacy::ElementId::Head) => Key::Seq(types::HEAD),
                    legacy::Key::Seq(legacy::ElementId::Id(i)) => {
                        Key::Seq(ElemId(OpId(i.0, self.ops.m.actors.cache(i.1.clone()))))
                    }
                };
                Op {
                    change: change_id,
                    id,
                    action: c.action,
                    obj,
                    key,
                    succ: Default::default(),
                    pred,
                    insert: c.insert,
                }
            })
            .collect()
    }

    /// Takes all the changes in `other` which are not in `self` and applies them
    pub fn merge(&mut self, other: &mut Self) -> Result<Vec<ChangeHash>, AutomergeError> {
        // TODO: Make this fallible and figure out how to do this transactionally
        let changes = self
            .get_changes_added(other)
            .into_iter()
            .cloned()
            .collect::<Vec<_>>();
        self.apply_changes(changes)?;
        Ok(self.get_heads())
    }

    /// Save the entirety of this document in a compact form.
    pub fn save(&mut self) -> Vec<u8> {
        let heads = self.get_heads();
        let c = self.history.iter();
        let ops = self.ops.iter();
        let bytes = encode_document(heads, c, ops, &self.ops.m.actors, &self.ops.m.props.cache);
        self.saved = self.get_heads();
        bytes
    }

    /// Save the changes since last save in a compact form.
    pub fn save_incremental(&mut self) -> Vec<u8> {
        let changes = self.get_changes(self.saved.as_slice());
        let mut bytes = vec![];
        for c in changes {
            bytes.extend(c.raw_bytes());
        }
        if !bytes.is_empty() {
            self.saved = self.get_heads()
        }
        bytes
    }

    /// Filter the changes down to those that are not transitive dependencies of the heads.
    ///
    /// Thus a graph with these heads has not seen the remaining changes.
    pub(crate) fn filter_changes(&self, heads: &[ChangeHash], changes: &mut HashSet<ChangeHash>) {
        // Reduce the working set to find to those which we may be able to find.
        // This filters out those hashes that are successors of or concurrent with all of the
        // heads.
        // This can help in avoiding traversing the entire graph back to the roots when we try to
        // search for a hash we can know won't be found there.
        let max_head_index = heads
            .iter()
            .map(|h| self.history_index.get(h).unwrap_or(&0))
            .max()
            .unwrap_or(&0);
        let mut may_find: HashSet<ChangeHash> = changes
            .iter()
            .filter(|hash| {
                let change_index = self.history_index.get(hash).unwrap_or(&0);
                change_index <= max_head_index
            })
            .copied()
            .collect();

        if may_find.is_empty() {
            return;
        }

        let mut queue: VecDeque<_> = heads.iter().collect();
        let mut seen = HashSet::new();
        while let Some(hash) = queue.pop_front() {
            if seen.contains(hash) {
                continue;
            }
            seen.insert(hash);

            let removed = may_find.remove(hash);
            changes.remove(hash);
            if may_find.is_empty() {
                break;
            }

            for dep in self
                .history_index
                .get(hash)
                .and_then(|i| self.history.get(*i))
                .map(|c| c.deps.as_slice())
                .unwrap_or_default()
            {
                // if we just removed something from our hashes then it is likely there is more
                // down here so do a quick inspection on the children.
                // When we don't remove anything it is less likely that there is something down
                // that chain so delay it.
                if removed {
                    queue.push_front(dep);
                } else {
                    queue.push_back(dep);
                }
            }
        }
    }

    /// Get the hashes of the changes in this document that aren't transitive dependencies of the
    /// given `heads`.
    pub fn get_missing_deps(&self, heads: &[ChangeHash]) -> Vec<ChangeHash> {
        let in_queue: HashSet<_> = self.queue.iter().map(|change| change.hash).collect();
        let mut missing = HashSet::new();

        for head in self.queue.iter().flat_map(|change| &change.deps) {
            if !self.history_index.contains_key(head) {
                missing.insert(head);
            }
        }

        for head in heads {
            if !self.history_index.contains_key(head) {
                missing.insert(head);
            }
        }

        let mut missing = missing
            .into_iter()
            .filter(|hash| !in_queue.contains(hash))
            .copied()
            .collect::<Vec<_>>();
        missing.sort();
        missing
    }

    fn get_changes_fast(&self, have_deps: &[ChangeHash]) -> Option<Vec<&Change>> {
        if have_deps.is_empty() {
            return Some(self.history.iter().collect());
        }

        let lowest_idx = have_deps
            .iter()
            .filter_map(|h| self.history_index.get(h))
            .min()?
            + 1;

        let mut missing_changes = vec![];
        let mut has_seen: HashSet<_> = have_deps.iter().collect();
        for change in &self.history[lowest_idx..] {
            let deps_seen = change.deps.iter().filter(|h| has_seen.contains(h)).count();
            if deps_seen > 0 {
                if deps_seen != change.deps.len() {
                    // future change depends on something we haven't seen - fast path cant work
                    return None;
                }
                missing_changes.push(change);
                has_seen.insert(&change.hash);
            }
        }

        // if we get to the end and there is a head we haven't seen then fast path cant work
        if self.get_heads().iter().all(|h| has_seen.contains(h)) {
            Some(missing_changes)
        } else {
            None
        }
    }

    fn get_changes_slow(&self, have_deps: &[ChangeHash]) -> Vec<&Change> {
        let mut stack: Vec<_> = have_deps.iter().collect();
        let mut has_seen = HashSet::new();
        while let Some(hash) = stack.pop() {
            if has_seen.contains(&hash) {
                continue;
            }
            if let Some(change) = self
                .history_index
                .get(hash)
                .and_then(|i| self.history.get(*i))
            {
                stack.extend(change.deps.iter());
            }
            has_seen.insert(hash);
        }
        self.history
            .iter()
            .filter(|change| !has_seen.contains(&change.hash))
            .collect()
    }

    /// Get the last change this actor made to the document.
    pub fn get_last_local_change(&self) -> Option<&Change> {
        return self
            .history
            .iter()
            .rev()
            .find(|c| c.actor_id() == self.get_actor());
    }

    pub fn get_changes(&self, have_deps: &[ChangeHash]) -> Vec<&Change> {
        if let Some(changes) = self.get_changes_fast(have_deps) {
            changes
        } else {
            self.get_changes_slow(have_deps)
        }
    }

    fn clock_at(&self, heads: &[ChangeHash]) -> Clock {
        let mut clock = Clock::new();
        let mut seen = HashSet::new();
        let mut to_see = heads.to_vec();
        // FIXME - faster
        while let Some(hash) = to_see.pop() {
            if let Some(c) = self.get_change_by_hash(&hash) {
                for h in &c.deps {
                    if !seen.contains(h) {
                        to_see.push(*h);
                    }
                }
                let actor = self.ops.m.actors.lookup(c.actor_id()).unwrap();
                clock.include(actor, c.max_op());
                seen.insert(hash);
            }
        }
        clock
    }

    /// Get a change by its hash.
    pub fn get_change_by_hash(&self, hash: &ChangeHash) -> Option<&Change> {
        self.history_index
            .get(hash)
            .and_then(|index| self.history.get(*index))
    }

    /// Get the changes that the other document added compared to this document.
    pub fn get_changes_added<'a>(&self, other: &'a Self) -> Vec<&'a Change> {
        // Depth-first traversal from the heads through the dependency graph,
        // until we reach a change that is already present in other
        let mut stack: Vec<_> = other.get_heads();
        let mut seen_hashes = HashSet::new();
        let mut added_change_hashes = Vec::new();
        while let Some(hash) = stack.pop() {
            if !seen_hashes.contains(&hash) && self.get_change_by_hash(&hash).is_none() {
                seen_hashes.insert(hash);
                added_change_hashes.push(hash);
                if let Some(change) = other.get_change_by_hash(&hash) {
                    stack.extend(&change.deps);
                }
            }
        }
        // Return those changes in the reverse of the order in which the depth-first search
        // found them. This is not necessarily a topological sort, but should usually be close.
        added_change_hashes.reverse();
        added_change_hashes
            .into_iter()
            .filter_map(|h| other.get_change_by_hash(&h))
            .collect()
    }

    /// Get the heads of this document.
    pub fn get_heads(&self) -> Vec<ChangeHash> {
        let mut deps: Vec<_> = self.deps.iter().copied().collect();
        deps.sort_unstable();
        deps
    }

    fn get_hash(&self, actor: usize, seq: u64) -> Result<ChangeHash, AutomergeError> {
        self.states
            .get(&actor)
            .and_then(|v| v.get(seq as usize - 1))
            .and_then(|&i| self.history.get(i))
            .map(|c| c.hash)
            .ok_or(AutomergeError::InvalidSeq(seq))
    }

    pub(crate) fn update_history(&mut self, change: Change) -> usize {
        self.max_op = std::cmp::max(self.max_op, change.start_op + change.len() as u64 - 1);

        self.update_deps(&change);

        let history_index = self.history.len();

        self.states
            .entry(self.ops.m.actors.cache(change.actor_id().clone()))
            .or_default()
            .push(history_index);

        self.history_index.insert(change.hash, history_index);
        self.history.push(change);

        history_index
    }

    fn update_deps(&mut self, change: &Change) {
        for d in &change.deps {
            self.deps.remove(d);
        }
        self.deps.insert(change.hash);
    }

    pub fn import(&self, s: &str) -> Result<ExId, AutomergeError> {
        if s == "_root" {
            Ok(ExId::Root)
        } else {
            let n = s
                .find('@')
                .ok_or_else(|| AutomergeError::InvalidOpId(s.to_owned()))?;
            let counter = s[0..n]
                .parse()
                .map_err(|_| AutomergeError::InvalidOpId(s.to_owned()))?;
            let actor = ActorId::from(hex::decode(&s[(n + 1)..]).unwrap());
            let actor = self
                .ops
                .m
                .actors
                .lookup(&actor)
                .ok_or_else(|| AutomergeError::InvalidActor(actor.to_hex_string()))?;
            Ok(ExId::Id(
                counter,
                self.ops.m.actors.cache[actor].clone(),
                actor,
            ))
        }
    }

    pub(crate) fn to_string<E: Exportable>(&self, id: E) -> String {
        match id.export() {
            Export::Id(id) => format!("{}@{}", id.counter(), self.ops.m.actors[id.actor()]),
            Export::Prop(index) => self.ops.m.props[index].clone(),
            Export::Special(s) => s,
        }
    }

    pub fn dump(&self) {
        log!(
            "  {:12} {:12} {:12} {} {} {}",
            "id",
            "obj",
            "key",
            "value",
            "pred",
            "succ"
        );
        for i in self.ops.iter() {
            let id = self.to_string(i.id);
            let obj = self.to_string(i.obj);
            let key = match i.key {
                Key::Map(n) => self.ops.m.props[n].clone(),
                Key::Seq(n) => self.to_string(n),
            };
            let value: String = match &i.action {
                OpType::Set(value) => format!("{}", value),
                OpType::Make(obj) => format!("make({})", obj),
                OpType::Inc(obj) => format!("inc({})", obj),
                OpType::MarkBegin(m) => format!("mark({}={})", m.name, m.value),
                OpType::MarkEnd(_) => "/mark".into(),
                OpType::Del => format!("del{}", 0),
            };
            let pred: Vec<_> = i.pred.iter().map(|id| self.to_string(*id)).collect();
            let succ: Vec<_> = i.succ.iter().map(|id| self.to_string(*id)).collect();
            log!(
                "  {:12} {:12} {:12} {} {:?} {:?}",
                id,
                obj,
                key,
                value,
                pred,
                succ
            );
        }
    }

    #[cfg(feature = "optree-visualisation")]
    pub fn visualise_optree(&self) -> String {
        self.ops.visualise()
    }
}

impl Default for Automerge {
    fn default() -> Self {
        Self::new()
    }
}

#[cfg(test)]
mod tests {
    use itertools::Itertools;
    use pretty_assertions::assert_eq;

    use super::*;
    use crate::transaction::Transactable;
    use crate::*;
    use std::convert::TryInto;

    #[test]
    fn insert_op() -> Result<(), AutomergeError> {
        let mut doc = Automerge::new();
        doc.set_actor(ActorId::random());
        let mut tx = doc.transaction();
        tx.set(ROOT, "hello", "world")?;
        tx.value(ROOT, "hello")?;
        tx.commit();
        Ok(())
    }

    #[test]
    fn test_set() -> Result<(), AutomergeError> {
        let mut doc = Automerge::new();
        let mut tx = doc.transaction();
        // setting a scalar value shouldn't return an opid as no object was created.
        tx.set(ROOT, "a", 1)?;

        // setting the same value shouldn't return an opid as there is no change.
        tx.set(ROOT, "a", 1)?;

        assert_eq!(tx.pending_ops(), 1);

        let map = tx.set_object(ROOT, "b", ObjType::Map)?;
        // object already exists at b but setting a map again overwrites it so we get an opid.
        tx.set(map, "a", 2)?;

        tx.set_object(ROOT, "b", ObjType::Map)?;

        assert_eq!(tx.pending_ops(), 4);
        let map = tx.value(ROOT, "b").unwrap().unwrap().1;
        assert_eq!(tx.value(&map, "a")?, None);

        tx.commit();
        Ok(())
    }

    #[test]
    fn test_list() -> Result<(), AutomergeError> {
        let mut doc = Automerge::new();
        doc.set_actor(ActorId::random());
        let mut tx = doc.transaction();
        let list_id = tx.set_object(ROOT, "items", ObjType::List)?;
        tx.set(ROOT, "zzz", "zzzval")?;
        assert!(tx.value(ROOT, "items")?.unwrap().1 == list_id);
        tx.insert(&list_id, 0, "a")?;
        tx.insert(&list_id, 0, "b")?;
        tx.insert(&list_id, 2, "c")?;
        tx.insert(&list_id, 1, "d")?;
        assert!(tx.value(&list_id, 0)?.unwrap().0 == "b".into());
        assert!(tx.value(&list_id, 1)?.unwrap().0 == "d".into());
        assert!(tx.value(&list_id, 2)?.unwrap().0 == "a".into());
        assert!(tx.value(&list_id, 3)?.unwrap().0 == "c".into());
        assert!(tx.length(&list_id) == 4);
        tx.commit();
        doc.save();
        Ok(())
    }

    #[test]
    fn test_del() -> Result<(), AutomergeError> {
        let mut doc = Automerge::new();
        doc.set_actor(ActorId::random());
        let mut tx = doc.transaction();
        tx.set(ROOT, "xxx", "xxx")?;
        assert!(!tx.values(ROOT, "xxx")?.is_empty());
        tx.del(ROOT, "xxx")?;
        assert!(tx.values(ROOT, "xxx")?.is_empty());
        tx.commit();
        Ok(())
    }

    #[test]
    fn test_inc() -> Result<(), AutomergeError> {
        let mut doc = Automerge::new();
        let mut tx = doc.transaction();
        tx.set(ROOT, "counter", ScalarValue::counter(10))?;
        assert!(tx.value(ROOT, "counter")?.unwrap().0 == Value::counter(10));
        tx.inc(ROOT, "counter", 10)?;
        assert!(tx.value(ROOT, "counter")?.unwrap().0 == Value::counter(20));
        tx.inc(ROOT, "counter", -5)?;
        assert!(tx.value(ROOT, "counter")?.unwrap().0 == Value::counter(15));
        tx.commit();
        Ok(())
    }

    #[test]
    fn test_save_incremental() -> Result<(), AutomergeError> {
        let mut doc = Automerge::new();

        let mut tx = doc.transaction();
        tx.set(ROOT, "foo", 1)?;
        tx.commit();

        let save1 = doc.save();

        let mut tx = doc.transaction();
        tx.set(ROOT, "bar", 2)?;
        tx.commit();

        let save2 = doc.save_incremental();

        let mut tx = doc.transaction();
        tx.set(ROOT, "baz", 3)?;
        tx.commit();

        let save3 = doc.save_incremental();

        let mut save_a: Vec<u8> = vec![];
        save_a.extend(&save1);
        save_a.extend(&save2);
        save_a.extend(&save3);

        assert!(doc.save_incremental().is_empty());

        let save_b = doc.save();

        assert!(save_b.len() < save_a.len());

        let mut doc_a = Automerge::load(&save_a)?;
        let mut doc_b = Automerge::load(&save_b)?;

        assert!(doc_a.values(ROOT, "baz")? == doc_b.values(ROOT, "baz")?);

        assert!(doc_a.save() == doc_b.save());

        Ok(())
    }

    #[test]
    fn test_save_text() -> Result<(), AutomergeError> {
        let mut doc = Automerge::new();
        let mut tx = doc.transaction();
        let text = tx.set_object(ROOT, "text", ObjType::Text)?;
        tx.commit();
        let heads1 = doc.get_heads();
        let mut tx = doc.transaction();
        tx.splice_text(&text, 0, 0, "hello world")?;
        tx.commit();
        let heads2 = doc.get_heads();
        let mut tx = doc.transaction();
        tx.splice_text(&text, 6, 0, "big bad ")?;
        tx.commit();
        let heads3 = doc.get_heads();

        assert!(&doc.text(&text)? == "hello big bad world");
        assert!(&doc.text_at(&text, &heads1)?.is_empty());
        assert!(&doc.text_at(&text, &heads2)? == "hello world");
        assert!(&doc.text_at(&text, &heads3)? == "hello big bad world");

        Ok(())
    }

    #[test]
    fn test_props_vals_at() -> Result<(), AutomergeError> {
        let mut doc = Automerge::new();
        doc.set_actor("aaaa".try_into().unwrap());
        let mut tx = doc.transaction();
        tx.set(ROOT, "prop1", "val1")?;
        tx.commit();
        doc.get_heads();
        let heads1 = doc.get_heads();
        let mut tx = doc.transaction();
        tx.set(ROOT, "prop1", "val2")?;
        tx.commit();
        doc.get_heads();
        let heads2 = doc.get_heads();
        let mut tx = doc.transaction();
        tx.set(ROOT, "prop2", "val3")?;
        tx.commit();
        doc.get_heads();
        let heads3 = doc.get_heads();
        let mut tx = doc.transaction();
        tx.del(ROOT, "prop1")?;
        tx.commit();
        doc.get_heads();
        let heads4 = doc.get_heads();
        let mut tx = doc.transaction();
        tx.set(ROOT, "prop3", "val4")?;
        tx.commit();
        doc.get_heads();
        let heads5 = doc.get_heads();
        assert!(doc.keys_at(ROOT, &heads1).collect_vec() == vec!["prop1".to_owned()]);
        assert_eq!(doc.length_at(ROOT, &heads1), 1);
        assert!(doc.value_at(ROOT, "prop1", &heads1)?.unwrap().0 == Value::str("val1"));
        assert!(doc.value_at(ROOT, "prop2", &heads1)? == None);
        assert!(doc.value_at(ROOT, "prop3", &heads1)? == None);

        assert!(doc.keys_at(ROOT, &heads2).collect_vec() == vec!["prop1".to_owned()]);
        assert_eq!(doc.length_at(ROOT, &heads2), 1);
        assert!(doc.value_at(ROOT, "prop1", &heads2)?.unwrap().0 == Value::str("val2"));
        assert!(doc.value_at(ROOT, "prop2", &heads2)? == None);
        assert!(doc.value_at(ROOT, "prop3", &heads2)? == None);

        assert!(
            doc.keys_at(ROOT, &heads3).collect_vec()
                == vec!["prop1".to_owned(), "prop2".to_owned()]
        );
        assert_eq!(doc.length_at(ROOT, &heads3), 2);
        assert!(doc.value_at(ROOT, "prop1", &heads3)?.unwrap().0 == Value::str("val2"));
        assert!(doc.value_at(ROOT, "prop2", &heads3)?.unwrap().0 == Value::str("val3"));
        assert!(doc.value_at(ROOT, "prop3", &heads3)? == None);

        assert!(doc.keys_at(ROOT, &heads4).collect_vec() == vec!["prop2".to_owned()]);
        assert_eq!(doc.length_at(ROOT, &heads4), 1);
        assert!(doc.value_at(ROOT, "prop1", &heads4)? == None);
        assert!(doc.value_at(ROOT, "prop2", &heads4)?.unwrap().0 == Value::str("val3"));
        assert!(doc.value_at(ROOT, "prop3", &heads4)? == None);

        assert!(
            doc.keys_at(ROOT, &heads5).collect_vec()
                == vec!["prop2".to_owned(), "prop3".to_owned()]
        );
        assert_eq!(doc.length_at(ROOT, &heads5), 2);
        assert_eq!(doc.length(ROOT), 2);
        assert!(doc.value_at(ROOT, "prop1", &heads5)? == None);
        assert!(doc.value_at(ROOT, "prop2", &heads5)?.unwrap().0 == Value::str("val3"));
        assert!(doc.value_at(ROOT, "prop3", &heads5)?.unwrap().0 == Value::str("val4"));

        assert_eq!(doc.keys_at(ROOT, &[]).count(), 0);
        assert_eq!(doc.length_at(ROOT, &[]), 0);
        assert!(doc.value_at(ROOT, "prop1", &[])? == None);
        assert!(doc.value_at(ROOT, "prop2", &[])? == None);
        assert!(doc.value_at(ROOT, "prop3", &[])? == None);
        Ok(())
    }

    #[test]
    fn test_len_at() -> Result<(), AutomergeError> {
        let mut doc = Automerge::new();
        doc.set_actor("aaaa".try_into().unwrap());

        let mut tx = doc.transaction();
        let list = tx.set_object(ROOT, "list", ObjType::List)?;
        tx.commit();
        let heads1 = doc.get_heads();

        let mut tx = doc.transaction();
        tx.insert(&list, 0, 10)?;
        tx.commit();
        let heads2 = doc.get_heads();

        let mut tx = doc.transaction();
        tx.set(&list, 0, 20)?;
        tx.insert(&list, 0, 30)?;
        tx.commit();
        let heads3 = doc.get_heads();

        let mut tx = doc.transaction();
        tx.set(&list, 1, 40)?;
        tx.insert(&list, 1, 50)?;
        tx.commit();
        let heads4 = doc.get_heads();

        let mut tx = doc.transaction();
        tx.del(&list, 2)?;
        tx.commit();
        let heads5 = doc.get_heads();

        let mut tx = doc.transaction();
        tx.del(&list, 0)?;
        tx.commit();
        let heads6 = doc.get_heads();

        assert!(doc.length_at(&list, &heads1) == 0);
        assert!(doc.value_at(&list, 0, &heads1)?.is_none());

        assert!(doc.length_at(&list, &heads2) == 1);
        assert!(doc.value_at(&list, 0, &heads2)?.unwrap().0 == Value::int(10));

        assert!(doc.length_at(&list, &heads3) == 2);

        assert!(doc.value_at(&list, 0, &heads3)?.unwrap().0 == Value::int(30));
        assert!(doc.value_at(&list, 1, &heads3)?.unwrap().0 == Value::int(20));

        assert!(doc.length_at(&list, &heads4) == 3);
        assert!(doc.value_at(&list, 0, &heads4)?.unwrap().0 == Value::int(30));
        assert!(doc.value_at(&list, 1, &heads4)?.unwrap().0 == Value::int(50));
        assert!(doc.value_at(&list, 2, &heads4)?.unwrap().0 == Value::int(40));

        assert!(doc.length_at(&list, &heads5) == 2);
        assert!(doc.value_at(&list, 0, &heads5)?.unwrap().0 == Value::int(30));
        assert!(doc.value_at(&list, 1, &heads5)?.unwrap().0 == Value::int(50));

        assert!(doc.length_at(&list, &heads6) == 1);
        assert!(doc.length(&list) == 1);
        assert!(doc.value_at(&list, 0, &heads6)?.unwrap().0 == Value::int(50));

        Ok(())
    }

    #[test]
    fn keys_iter() {
        let mut doc = Automerge::new();
        let mut tx = doc.transaction();
        tx.set(ROOT, "a", 3).unwrap();
        tx.set(ROOT, "b", 4).unwrap();
        tx.set(ROOT, "c", 5).unwrap();
        tx.set(ROOT, "d", 6).unwrap();
        tx.commit();
        let mut tx = doc.transaction();
        tx.set(ROOT, "a", 7).unwrap();
        tx.commit();
        let mut tx = doc.transaction();
        tx.set(ROOT, "a", 8).unwrap();
        tx.set(ROOT, "d", 9).unwrap();
        tx.commit();
        assert_eq!(doc.keys(ROOT).count(), 4);

        let mut keys = doc.keys(ROOT);
        assert_eq!(keys.next(), Some("a".into()));
        assert_eq!(keys.next(), Some("b".into()));
        assert_eq!(keys.next(), Some("c".into()));
        assert_eq!(keys.next(), Some("d".into()));
        assert_eq!(keys.next(), None);

        let mut keys = doc.keys(ROOT);
        assert_eq!(keys.next_back(), Some("d".into()));
        assert_eq!(keys.next_back(), Some("c".into()));
        assert_eq!(keys.next_back(), Some("b".into()));
        assert_eq!(keys.next_back(), Some("a".into()));
        assert_eq!(keys.next_back(), None);

        let mut keys = doc.keys(ROOT);
        assert_eq!(keys.next(), Some("a".into()));
        assert_eq!(keys.next_back(), Some("d".into()));
        assert_eq!(keys.next_back(), Some("c".into()));
        assert_eq!(keys.next_back(), Some("b".into()));
        assert_eq!(keys.next_back(), None);

        let mut keys = doc.keys(ROOT);
        assert_eq!(keys.next_back(), Some("d".into()));
        assert_eq!(keys.next(), Some("a".into()));
        assert_eq!(keys.next(), Some("b".into()));
        assert_eq!(keys.next(), Some("c".into()));
        assert_eq!(keys.next(), None);
        let keys = doc.keys(ROOT);
        assert_eq!(keys.collect::<Vec<_>>(), vec!["a", "b", "c", "d"]);
    }

    #[test]
    fn rolling_back_transaction_has_no_effect() {
        let mut doc = Automerge::new();
        let old_states = doc.states.clone();
        let bytes = doc.save();
        let tx = doc.transaction();
        tx.rollback();
        let new_states = doc.states.clone();
        assert_eq!(old_states, new_states);
        let new_bytes = doc.save();
        assert_eq!(bytes, new_bytes);
    }

    #[test]
    fn mutate_old_objects() {
        let mut doc = Automerge::new();
        let mut tx = doc.transaction();
        // create a map
        let map1 = tx.set_object(ROOT, "a", ObjType::Map).unwrap();
        tx.set(&map1, "b", 1).unwrap();
        // overwrite the first map with a new one
        let map2 = tx.set_object(ROOT, "a", ObjType::Map).unwrap();
        tx.set(&map2, "c", 2).unwrap();
        tx.commit();

        // we can get the new map by traversing the tree
        let map = doc.value(&ROOT, "a").unwrap().unwrap().1;
        assert_eq!(doc.value(&map, "b").unwrap(), None);
        // and get values from it
        assert_eq!(
            doc.value(&map, "c").unwrap().map(|s| s.0),
            Some(ScalarValue::Int(2).into())
        );

        // but we can still access the old one if we know the ID!
        assert_eq!(doc.value(&map1, "b").unwrap().unwrap().0, Value::int(1));
        // and even set new things in it!
        let mut tx = doc.transaction();
        tx.set(&map1, "c", 3).unwrap();
        tx.commit();

        assert_eq!(doc.value(&map1, "c").unwrap().unwrap().0, Value::int(3));
    }

    #[test]
    fn delete_nothing_in_map_is_noop() {
        let mut doc = Automerge::new();
        let mut tx = doc.transaction();
        // deleting a missing key in a map should just be a noop
        assert!(tx.del(ROOT, "a").is_ok());
        tx.commit();
        let last_change = doc.get_last_local_change().unwrap();
        assert_eq!(last_change.len(), 0);

        let bytes = doc.save();
        assert!(Automerge::load(&bytes).is_ok());

        let mut tx = doc.transaction();
        tx.set(ROOT, "a", 1).unwrap();
        tx.commit();
        let last_change = doc.get_last_local_change().unwrap();
        assert_eq!(last_change.len(), 1);

        let mut tx = doc.transaction();
        // a real op
        tx.del(ROOT, "a").unwrap();
        // a no-op
        tx.del(ROOT, "a").unwrap();
        tx.commit();
        let last_change = doc.get_last_local_change().unwrap();
        assert_eq!(last_change.len(), 1);
    }

    #[test]
    fn delete_nothing_in_list_returns_error() {
        let mut doc = Automerge::new();
        let mut tx = doc.transaction();
        // deleting an element in a list that does not exist is an error
        assert!(tx.del(ROOT, 0).is_err());
    }
<<<<<<< HEAD
=======

    #[test]
    fn loaded_doc_changes_have_hash() {
        let mut doc = Automerge::new();
        let mut tx = doc.transaction();
        tx.set(ROOT, "a", 1).unwrap();
        tx.commit();
        let hash = doc.get_last_local_change().unwrap().hash;
        let bytes = doc.save();
        let doc = Automerge::load(&bytes).unwrap();
        assert_eq!(doc.get_change_by_hash(&hash).unwrap().hash, hash);
    }
>>>>>>> c51073c1
}<|MERGE_RESOLUTION|>--- conflicted
+++ resolved
@@ -504,10 +504,7 @@
         dup
     }
 
-<<<<<<< HEAD
-=======
     /// Apply changes to this document.
->>>>>>> c51073c1
     pub fn apply_changes(&mut self, changes: Vec<Change>) -> Result<(), AutomergeError> {
         for c in changes {
             if !self.history_index.contains_key(&c.hash) {
@@ -1396,8 +1393,6 @@
         // deleting an element in a list that does not exist is an error
         assert!(tx.del(ROOT, 0).is_err());
     }
-<<<<<<< HEAD
-=======
 
     #[test]
     fn loaded_doc_changes_have_hash() {
@@ -1410,5 +1405,4 @@
         let doc = Automerge::load(&bytes).unwrap();
         assert_eq!(doc.get_change_by_hash(&hash).unwrap().hash, hash);
     }
->>>>>>> c51073c1
 }