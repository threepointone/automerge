--- conflicted
+++ resolved
@@ -2,13 +2,8 @@
 use crate::transaction::{CommitOptions, Transactable};
 use crate::{sync, Keys, KeysAt, ObjType, ScalarValue};
 use crate::{
-<<<<<<< HEAD
     change::export_change, query, sync, transaction::TransactionInner, ActorId, Automerge,
     AutomergeError, Change, ChangeHash, Keys, KeysAt, ObjType, Prop, ScalarValue, Value,
-=======
-    transaction::TransactionInner, ActorId, Automerge, AutomergeError, Change, ChangeHash, Prop,
-    Value,
->>>>>>> be8f367d
 };
 
 /// An automerge document that automatically manages transactions.
