use crate::error;
use crate::types::{ObjType, Op, OpId, OpType};
use serde::{Deserialize, Serialize, Serializer};
use smol_str::SmolStr;
use std::fmt;

#[derive(Debug, Clone, PartialEq)]
pub enum Value {
    Object(ObjType),
    Scalar(ScalarValue),
}

impl Value {
<<<<<<< HEAD
    pub fn to_string(&self) -> Option<String> {
        match self {
            Value::Scalar(val) => Some(val.to_string()),
            _ => None,
        }
    }

    pub fn as_string(&self) -> Option<String> {
        match self {
            Value::Scalar(val) => val.as_string(),
            _ => None,
        }
    }

=======
>>>>>>> c51073c1
    pub fn map() -> Value {
        Value::Object(ObjType::Map)
    }

    pub fn list() -> Value {
        Value::Object(ObjType::List)
    }

    pub fn text() -> Value {
        Value::Object(ObjType::Text)
    }

    pub fn table() -> Value {
        Value::Object(ObjType::Table)
    }

    pub fn str(s: &str) -> Value {
        Value::Scalar(ScalarValue::Str(s.into()))
    }

    pub fn int(n: i64) -> Value {
        Value::Scalar(ScalarValue::Int(n))
    }

    pub fn uint(n: u64) -> Value {
        Value::Scalar(ScalarValue::Uint(n))
    }

    pub fn counter(n: i64) -> Value {
        Value::Scalar(ScalarValue::counter(n))
    }

    pub fn timestamp(n: i64) -> Value {
        Value::Scalar(ScalarValue::Timestamp(n))
    }

    pub fn f64(n: f64) -> Value {
        Value::Scalar(ScalarValue::F64(n))
    }

    pub fn bytes(b: Vec<u8>) -> Value {
        Value::Scalar(ScalarValue::Bytes(b))
    }

    pub fn is_object(&self) -> bool {
        matches!(&self, Value::Object(_))
    }

    pub fn is_scalar(&self) -> bool {
        matches!(&self, Value::Scalar(_))
    }

    pub fn is_bytes(&self) -> bool {
        matches!(self, Self::Scalar(ScalarValue::Bytes(_)))
    }

    pub fn is_str(&self) -> bool {
        matches!(self, Self::Scalar(ScalarValue::Str(_)))
    }

    pub fn is_int(&self) -> bool {
        matches!(self, Self::Scalar(ScalarValue::Int(_)))
    }

    pub fn is_uint(&self) -> bool {
        matches!(self, Self::Scalar(ScalarValue::Uint(_)))
    }

    pub fn is_f64(&self) -> bool {
        matches!(self, Self::Scalar(ScalarValue::F64(_)))
    }

    pub fn is_counter(&self) -> bool {
        matches!(self, Self::Scalar(ScalarValue::Counter(_)))
    }

    pub fn is_timestamp(&self) -> bool {
        matches!(self, Self::Scalar(ScalarValue::Timestamp(_)))
    }

    pub fn is_boolean(&self) -> bool {
        matches!(self, Self::Scalar(ScalarValue::Boolean(_)))
    }

    pub fn is_null(&self) -> bool {
        matches!(self, Self::Scalar(ScalarValue::Null))
    }

    pub fn into_scalar(self) -> Result<ScalarValue, Self> {
        match self {
            Self::Scalar(s) => Ok(s),
            _ => Err(self),
        }
    }

    pub fn to_scalar(&self) -> Option<&ScalarValue> {
        match self {
            Self::Scalar(s) => Some(s),
            _ => None,
        }
    }

    pub fn to_objtype(&self) -> Option<ObjType> {
        match self {
            Self::Object(o) => Some(*o),
            _ => None,
        }
    }

    pub fn into_bytes(self) -> Result<Vec<u8>, Self> {
        match self {
            Value::Scalar(s) => s.into_bytes().map_err(Value::Scalar),
            _ => Err(self),
        }
    }

    pub fn to_bytes(&self) -> Option<&[u8]> {
        match self {
            Value::Scalar(s) => s.to_bytes(),
            _ => None,
        }
    }

    pub fn into_string(self) -> Result<String, Self> {
        match self {
            Value::Scalar(s) => s.into_string().map_err(Value::Scalar),
            _ => Err(self),
        }
    }

    pub fn to_str(&self) -> Option<&str> {
        match self {
            Value::Scalar(val) => val.to_str(),
            _ => None,
        }
    }

    /// If this value can be coerced to an i64, return the i64 value
    pub fn to_i64(&self) -> Option<i64> {
        match self {
            Value::Scalar(s) => s.to_i64(),
            _ => None,
        }
    }

    pub fn to_u64(&self) -> Option<u64> {
        match self {
            Value::Scalar(s) => s.to_u64(),
            _ => None,
        }
    }

    pub fn to_f64(&self) -> Option<f64> {
        match self {
            Value::Scalar(s) => s.to_f64(),
            _ => None,
        }
    }

    pub fn to_bool(&self) -> Option<bool> {
        match self {
            Value::Scalar(s) => s.to_bool(),
            _ => None,
        }
    }
}

impl fmt::Display for Value {
    fn fmt(&self, f: &mut fmt::Formatter<'_>) -> fmt::Result {
        match self {
            Value::Object(o) => write!(f, "Object: {}", o),
            Value::Scalar(s) => write!(f, "Scalar: {}", s),
        }
    }
}

impl From<&str> for Value {
    fn from(s: &str) -> Self {
        Value::Scalar(ScalarValue::Str(s.into()))
    }
}

impl From<String> for Value {
    fn from(s: String) -> Self {
        Value::Scalar(ScalarValue::Str(s.into()))
    }
}

impl From<char> for Value {
    fn from(c: char) -> Self {
        Value::Scalar(ScalarValue::Str(SmolStr::new(c.to_string())))
    }
}

impl From<Vec<u8>> for Value {
    fn from(v: Vec<u8>) -> Self {
        Value::Scalar(ScalarValue::Bytes(v))
    }
}

impl From<f64> for Value {
    fn from(n: f64) -> Self {
        Value::Scalar(ScalarValue::F64(n))
    }
}

impl From<i64> for Value {
    fn from(n: i64) -> Self {
        Value::Scalar(ScalarValue::Int(n))
    }
}

impl From<i32> for Value {
    fn from(n: i32) -> Self {
        Value::Scalar(ScalarValue::Int(n.into()))
    }
}

impl From<u32> for Value {
    fn from(n: u32) -> Self {
        Value::Scalar(ScalarValue::Uint(n.into()))
    }
}

impl From<u64> for Value {
    fn from(n: u64) -> Self {
        Value::Scalar(ScalarValue::Uint(n))
    }
}

impl From<bool> for Value {
    fn from(v: bool) -> Self {
        Value::Scalar(ScalarValue::Boolean(v))
    }
}

impl From<()> for Value {
    fn from(_: ()) -> Self {
        Value::Scalar(ScalarValue::Null)
    }
}

impl From<ObjType> for Value {
    fn from(o: ObjType) -> Self {
        Value::Object(o)
    }
}

impl From<ScalarValue> for Value {
    fn from(v: ScalarValue) -> Self {
        Value::Scalar(v)
    }
}

impl From<&Op> for (Value, OpId) {
    fn from(op: &Op) -> Self {
        match &op.action {
            OpType::Make(obj_type) => (Value::Object(*obj_type), op.id),
            OpType::Set(scalar) => (Value::Scalar(scalar.clone()), op.id),
            _ => panic!("cant convert op into a value - {:?}", op),
        }
    }
}

impl From<Op> for (Value, OpId) {
    fn from(op: Op) -> Self {
        match &op.action {
            OpType::Make(obj_type) => (Value::Object(*obj_type), op.id),
            OpType::Set(scalar) => (Value::Scalar(scalar.clone()), op.id),
            _ => panic!("cant convert op into a value - {:?}", op),
        }
    }
}

impl From<Value> for OpType {
    fn from(v: Value) -> Self {
        match v {
            Value::Object(o) => OpType::Make(o),
            Value::Scalar(s) => OpType::Set(s),
        }
    }
}

#[derive(Deserialize, Serialize, PartialEq, Debug, Clone, Copy)]
pub(crate) enum DataType {
    #[serde(rename = "counter")]
    Counter,
    #[serde(rename = "timestamp")]
    Timestamp,
    #[serde(rename = "bytes")]
    Bytes,
    #[serde(rename = "uint")]
    Uint,
    #[serde(rename = "int")]
    Int,
    #[serde(rename = "float64")]
    F64,
    #[serde(rename = "undefined")]
    Undefined,
}

#[derive(Debug, Clone)]
pub struct Counter {
    pub(crate) start: i64,
    pub(crate) current: i64,
    pub(crate) increments: usize,
}

impl Serialize for Counter {
    fn serialize<S>(&self, serializer: S) -> Result<S::Ok, S::Error>
    where
        S: Serializer,
    {
        serializer.serialize_i64(self.start)
    }
}

impl fmt::Display for Counter {
    fn fmt(&self, f: &mut fmt::Formatter<'_>) -> fmt::Result {
        write!(f, "{}", &self.current)
    }
}

impl From<i64> for Counter {
    fn from(n: i64) -> Self {
        Counter {
            start: n,
            current: n,
            increments: 0,
        }
    }
}

impl From<&i64> for Counter {
    fn from(n: &i64) -> Self {
        Counter {
            start: *n,
            current: *n,
            increments: 0,
        }
    }
}

impl From<&Counter> for i64 {
    fn from(val: &Counter) -> Self {
        val.current
    }
}

impl From<Counter> for i64 {
    fn from(val: Counter) -> Self {
        val.current
    }
}

impl From<&Counter> for u64 {
    fn from(val: &Counter) -> Self {
        val.current as u64
    }
}

impl From<&Counter> for f64 {
    fn from(val: &Counter) -> Self {
        val.current as f64
    }
}

#[derive(Serialize, PartialEq, Debug, Clone)]
#[serde(untagged)]
pub enum ScalarValue {
    Bytes(Vec<u8>),
    Str(SmolStr),
    Int(i64),
    Uint(u64),
    F64(f64),
    Counter(Counter),
    Timestamp(i64),
    Boolean(bool),
    Null,
}

impl PartialEq for Counter {
    fn eq(&self, other: &Self) -> bool {
        self.current == other.current
    }
}

impl ScalarValue {
    pub(crate) fn as_datatype(
        &self,
        datatype: DataType,
    ) -> Result<ScalarValue, error::InvalidScalarValue> {
        match (datatype, self) {
            (DataType::Counter, ScalarValue::Int(i)) => Ok(ScalarValue::Counter(i.into())),
            (DataType::Counter, ScalarValue::Uint(u)) => match i64::try_from(*u) {
                Ok(i) => Ok(ScalarValue::Counter(i.into())),
                Err(_) => Err(error::InvalidScalarValue {
                    raw_value: self.clone(),
                    expected: "an integer".to_string(),
                    unexpected: "an integer larger than i64::max_value".to_string(),
                    datatype,
                }),
            },
            (DataType::Bytes, ScalarValue::Bytes(bytes)) => Ok(ScalarValue::Bytes(bytes.clone())),
            (DataType::Bytes, v) => Err(error::InvalidScalarValue {
                raw_value: self.clone(),
                expected: "a vector of bytes".to_string(),
                unexpected: v.to_string(),
                datatype,
            }),
            (DataType::Counter, v) => Err(error::InvalidScalarValue {
                raw_value: self.clone(),
                expected: "an integer".to_string(),
                unexpected: v.to_string(),
                datatype,
            }),
            (DataType::Timestamp, ScalarValue::Int(i)) => Ok(ScalarValue::Timestamp(*i)),
            (DataType::Timestamp, ScalarValue::Uint(u)) => match i64::try_from(*u) {
                Ok(i) => Ok(ScalarValue::Timestamp(i)),
                Err(_) => Err(error::InvalidScalarValue {
                    raw_value: self.clone(),
                    expected: "an integer".to_string(),
                    unexpected: "an integer larger than i64::max_value".to_string(),
                    datatype,
                }),
            },
            (DataType::Timestamp, v) => Err(error::InvalidScalarValue {
                raw_value: self.clone(),
                expected: "an integer".to_string(),
                unexpected: v.to_string(),
                datatype,
            }),
            (DataType::Int, v) => Ok(ScalarValue::Int(v.to_i64().ok_or(
                error::InvalidScalarValue {
                    raw_value: self.clone(),
                    expected: "an int".to_string(),
                    unexpected: v.to_string(),
                    datatype,
                },
            )?)),
            (DataType::Uint, v) => Ok(ScalarValue::Uint(v.to_u64().ok_or(
                error::InvalidScalarValue {
                    raw_value: self.clone(),
                    expected: "a uint".to_string(),
                    unexpected: v.to_string(),
                    datatype,
                },
            )?)),
            (DataType::F64, v) => Ok(ScalarValue::F64(v.to_f64().ok_or(
                error::InvalidScalarValue {
                    raw_value: self.clone(),
                    expected: "an f64".to_string(),
                    unexpected: v.to_string(),
                    datatype,
                },
            )?)),
            (DataType::Undefined, _) => Ok(self.clone()),
        }
    }

    /// Returns an Option containing a `DataType` if
    /// `self` represents a numerical scalar value
    /// This is necessary b/c numerical values are not self-describing
    /// (unlike strings / bytes / etc. )
    pub(crate) fn as_numerical_datatype(&self) -> Option<DataType> {
        match self {
            ScalarValue::Counter(..) => Some(DataType::Counter),
            ScalarValue::Timestamp(..) => Some(DataType::Timestamp),
            ScalarValue::Int(..) => Some(DataType::Int),
            ScalarValue::Uint(..) => Some(DataType::Uint),
            ScalarValue::F64(..) => Some(DataType::F64),
            _ => None,
        }
    }

    pub fn is_bytes(&self) -> bool {
        matches!(self, Self::Bytes(_))
    }

    pub fn is_str(&self) -> bool {
        matches!(self, Self::Str(_))
    }

    pub fn is_int(&self) -> bool {
        matches!(self, Self::Int(_))
    }

    pub fn is_uint(&self) -> bool {
        matches!(self, Self::Uint(_))
    }

    pub fn is_f64(&self) -> bool {
        matches!(self, Self::F64(_))
    }

    pub fn is_counter(&self) -> bool {
        matches!(self, Self::Counter(_))
    }

    pub fn is_timestamp(&self) -> bool {
        matches!(self, Self::Timestamp(_))
    }

    pub fn is_boolean(&self) -> bool {
        matches!(self, Self::Boolean(_))
    }

    pub fn is_null(&self) -> bool {
        matches!(self, Self::Null)
    }

    pub fn into_bytes(self) -> Result<Vec<u8>, Self> {
        match self {
            ScalarValue::Bytes(b) => Ok(b),
            _ => Err(self),
        }
    }

    pub fn to_bytes(&self) -> Option<&[u8]> {
        match self {
            ScalarValue::Bytes(b) => Some(b),
            _ => None,
        }
    }

    pub fn into_string(self) -> Result<String, Self> {
        match self {
            ScalarValue::Str(s) => Ok(s.to_string()),
            _ => Err(self),
        }
    }

    pub fn to_str(&self) -> Option<&str> {
        match self {
            ScalarValue::Str(s) => Some(s),
            _ => None,
        }
    }

    /// If this value can be coerced to an i64, return the i64 value
    pub fn to_i64(&self) -> Option<i64> {
        match self {
            ScalarValue::Int(n) => Some(*n),
            ScalarValue::Uint(n) => Some(*n as i64),
            ScalarValue::F64(n) => Some(*n as i64),
            ScalarValue::Counter(n) => Some(n.into()),
            ScalarValue::Timestamp(n) => Some(*n),
            _ => None,
        }
    }

    pub fn to_u64(&self) -> Option<u64> {
        match self {
            ScalarValue::Int(n) => Some(*n as u64),
            ScalarValue::Uint(n) => Some(*n),
            ScalarValue::F64(n) => Some(*n as u64),
            ScalarValue::Counter(n) => Some(n.into()),
            ScalarValue::Timestamp(n) => Some(*n as u64),
            _ => None,
        }
    }

    pub fn to_f64(&self) -> Option<f64> {
        match self {
            ScalarValue::Int(n) => Some(*n as f64),
            ScalarValue::Uint(n) => Some(*n as f64),
            ScalarValue::F64(n) => Some(*n),
            ScalarValue::Counter(n) => Some(n.into()),
            ScalarValue::Timestamp(n) => Some(*n as f64),
            _ => None,
        }
    }

    pub fn to_bool(&self) -> Option<bool> {
        match self {
            ScalarValue::Boolean(b) => Some(*b),
            _ => None,
        }
    }

    pub fn as_string(&self) -> Option<String> {
        match self {
            ScalarValue::Str(s) => Some(s.to_string()),
            _ => None,
        }
    }

    pub fn counter(n: i64) -> ScalarValue {
        ScalarValue::Counter(n.into())
    }
}

impl From<&str> for ScalarValue {
    fn from(s: &str) -> Self {
        ScalarValue::Str(s.into())
    }
}

impl From<String> for ScalarValue {
    fn from(s: String) -> Self {
        ScalarValue::Str(s.into())
    }
}

impl From<Vec<u8>> for ScalarValue {
    fn from(b: Vec<u8>) -> Self {
        ScalarValue::Bytes(b)
    }
}

impl From<i64> for ScalarValue {
    fn from(n: i64) -> Self {
        ScalarValue::Int(n)
    }
}

impl From<f64> for ScalarValue {
    fn from(n: f64) -> Self {
        ScalarValue::F64(n)
    }
}

impl From<u64> for ScalarValue {
    fn from(n: u64) -> Self {
        ScalarValue::Uint(n)
    }
}

impl From<u32> for ScalarValue {
    fn from(n: u32) -> Self {
        ScalarValue::Uint(n.into())
    }
}

impl From<i32> for ScalarValue {
    fn from(n: i32) -> Self {
        ScalarValue::Int(n as i64)
    }
}

impl From<bool> for ScalarValue {
    fn from(b: bool) -> Self {
        ScalarValue::Boolean(b)
    }
}

impl From<()> for ScalarValue {
    fn from(_: ()) -> Self {
        ScalarValue::Null
    }
}

impl From<char> for ScalarValue {
    fn from(c: char) -> Self {
        ScalarValue::Str(SmolStr::new(c.to_string()))
    }
}

impl fmt::Display for ScalarValue {
    fn fmt(&self, f: &mut fmt::Formatter<'_>) -> fmt::Result {
        match self {
            ScalarValue::Bytes(b) => write!(f, "\"{:?}\"", b),
            ScalarValue::Str(s) => write!(f, "\"{}\"", s),
            ScalarValue::Int(i) => write!(f, "{}", i),
            ScalarValue::Uint(i) => write!(f, "{}", i),
            ScalarValue::F64(n) => write!(f, "{:.324}", n),
            ScalarValue::Counter(c) => write!(f, "Counter: {}", c),
            ScalarValue::Timestamp(i) => write!(f, "Timestamp: {}", i),
            ScalarValue::Boolean(b) => write!(f, "{}", b),
            ScalarValue::Null => write!(f, "null"),
        }
    }
}<|MERGE_RESOLUTION|>--- conflicted
+++ resolved
@@ -11,14 +11,6 @@
 }
 
 impl Value {
-<<<<<<< HEAD
-    pub fn to_string(&self) -> Option<String> {
-        match self {
-            Value::Scalar(val) => Some(val.to_string()),
-            _ => None,
-        }
-    }
-
     pub fn as_string(&self) -> Option<String> {
         match self {
             Value::Scalar(val) => val.as_string(),
@@ -26,8 +18,6 @@
         }
     }
 
-=======
->>>>>>> c51073c1
     pub fn map() -> Value {
         Value::Object(ObjType::Map)
     }
